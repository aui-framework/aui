﻿/*
 * AUI Framework - Declarative UI toolkit for modern C++20
 * Copyright (C) 2020-2024 Alex2772 and Contributors
 *
 * SPDX-License-Identifier: MPL-2.0
 *
 * This Source Code Form is subject to the terms of the Mozilla Public
 * License, v. 2.0. If a copy of the MPL was not distributed with this
 * file, You can obtain one at http://mozilla.org/MPL/2.0/.
 */

#pragma once

#include <AUI/Common/AColor.h>
#include <AUI/GL/gl.h>
<<<<<<< HEAD
#include <AUI/Views.h>

#include <glm/glm.hpp>

#include "ARender.h"
#include "AUI/Render/IRenderer.h"
#include "AUI/Util/Assert.h"
#include "AUI/Util/kAUI.h"

namespace RenderHints {
/**
 * @brief Increases mask stack. Used by AView.
 * @note This function is unsafe. It is faster, simpler and safer to use the <code>RenderHints::PushMask</code>
 *       wrapper class instead.
 * @param maskRenderer function - mask renderer
 */
template <aui::invocable Callable>
static void pushMask(Callable&& maskRenderer, IRenderer& renderer) {
    renderer.pushMaskBefore();
    AUI_DEFER { renderer.pushMaskAfter(); };
    maskRenderer();
}

/**
 * @brief Decreases mask stack. Used by AView.
 * @note This function is unsafe. It is faster, simpler and safer to use the <code>RenderHints::PushMask</code>
 *       wrapper class instead.
 * @param maskRenderer function - mask renderer
 */
template <aui::invocable Callable>
static void popMask(Callable&& maskRenderer, IRenderer& renderer) {
    renderer.popMaskBefore();
    AUI_DEFER { renderer.pushMaskAfter(); };
    maskRenderer();
}

template <aui::invocable Callable>
class PushMask {
   private:
    Callable mMaskRenderer;
    IRenderer& mRenderer;

   public:
    inline explicit PushMask(Callable&& maskRenderer, IRenderer& renderer = *ARender::getRenderer())
        : mMaskRenderer(std::forward<Callable>(maskRenderer)), mRenderer(renderer) {
        pushMask(std::forward<Callable>(mMaskRenderer), renderer);
=======
#include "IRenderer.h"

namespace RenderHints {
    /**
     * @brief Increases mask stack. Used by AView.
     * @note This function is unsafe. It is faster, simpler and safer to use the <code>RenderHints::PushMask</code>
     *       wrapper class instead.
     * @param maskRenderer function - mask renderer
     */
    template<aui::invocable Callable>
    static void pushMask(IRenderer& render, Callable&& maskRenderer) {
        render.pushMaskBefore();
        maskRenderer();
        render.pushMaskAfter();
    }

    /**
     * @brief Decreases mask stack. Used by AView.
     * @note This function is unsafe. It is faster, simpler and safer to use the <code>RenderHints::PushMask</code>
     *       wrapper class instead.
     * @param maskRenderer function - mask renderer
     */
    template<aui::invocable Callable>
    static void popMask(IRenderer& render, Callable&& maskRenderer) {
        render.popMaskBefore();
        maskRenderer();
        render.popMaskAfter();
>>>>>>> 5a7da821
    }
    inline ~PushMask() { popMask(std::forward<Callable>(mMaskRenderer), mRenderer); }
};

<<<<<<< HEAD
class PushMatrix {
   private:
    glm::mat4 mStored;
    IRenderer& mRenderer;

   public:
    inline PushMatrix(IRenderer& renderer = *ARender::getRenderer()) : mRenderer(renderer) {
        mStored = mRenderer.getTransform();
    }

    inline ~PushMatrix() { mRenderer.setTransformForced(mStored); }
};
class PushColor {
   private:
    AColor mStored;
    IRenderer& mRenderer;

   public:
    inline PushColor(IRenderer& renderer = *ARender::getRenderer()) : mRenderer(renderer) {
        mStored = mRenderer.getColor();
    }
    inline ~PushColor() { mRenderer.setColorForced(mStored); }
};
class PushState : PushColor, PushMatrix {
   public:
    inline PushState(IRenderer& renderer = *ARender::getRenderer()) : PushColor(renderer), PushMatrix(renderer) {}
};
};   // namespace RenderHints
=======
    template<aui::invocable Callable>
    struct PushMask {
    public:
        inline explicit PushMask(IRenderer& render, Callable&& maskRenderer) :
                render(render),
                maskRenderer(std::forward<Callable>(maskRenderer)) {
            pushMask(render, std::forward<Callable>(maskRenderer));
        }

        inline ~PushMask() {
            popMask(render, std::forward<Callable>(maskRenderer));
        }

    private:
        IRenderer& render;
        Callable maskRenderer;
    };

    struct PushMatrix {
    public:
        inline explicit PushMatrix(IRenderer& render) : render(render), stored(render.getTransform()) {
        }

        inline ~PushMatrix() {
            render.setTransformForced(stored);
        }

    private:
        IRenderer& render;
        glm::mat4 stored;
    };

    struct PushColor {
    public:
        inline explicit PushColor(IRenderer& render): render(render), stored(render.getColor()) {
        }

        inline ~PushColor() {
            render.setColorForced(stored);
        }

    private:
        IRenderer& render;
        AColor stored;
    };

    class PushState : PushColor, PushMatrix {
    public:
        inline explicit PushState(IRenderer& render): PushColor(render), PushMatrix(render) {}
    };
}
>>>>>>> 5a7da821
<|MERGE_RESOLUTION|>--- conflicted
+++ resolved
@@ -11,56 +11,10 @@
 
 #pragma once
 
+#include <glm/glm.hpp>
+#include <AUI/Views.h>
 #include <AUI/Common/AColor.h>
 #include <AUI/GL/gl.h>
-<<<<<<< HEAD
-#include <AUI/Views.h>
-
-#include <glm/glm.hpp>
-
-#include "ARender.h"
-#include "AUI/Render/IRenderer.h"
-#include "AUI/Util/Assert.h"
-#include "AUI/Util/kAUI.h"
-
-namespace RenderHints {
-/**
- * @brief Increases mask stack. Used by AView.
- * @note This function is unsafe. It is faster, simpler and safer to use the <code>RenderHints::PushMask</code>
- *       wrapper class instead.
- * @param maskRenderer function - mask renderer
- */
-template <aui::invocable Callable>
-static void pushMask(Callable&& maskRenderer, IRenderer& renderer) {
-    renderer.pushMaskBefore();
-    AUI_DEFER { renderer.pushMaskAfter(); };
-    maskRenderer();
-}
-
-/**
- * @brief Decreases mask stack. Used by AView.
- * @note This function is unsafe. It is faster, simpler and safer to use the <code>RenderHints::PushMask</code>
- *       wrapper class instead.
- * @param maskRenderer function - mask renderer
- */
-template <aui::invocable Callable>
-static void popMask(Callable&& maskRenderer, IRenderer& renderer) {
-    renderer.popMaskBefore();
-    AUI_DEFER { renderer.pushMaskAfter(); };
-    maskRenderer();
-}
-
-template <aui::invocable Callable>
-class PushMask {
-   private:
-    Callable mMaskRenderer;
-    IRenderer& mRenderer;
-
-   public:
-    inline explicit PushMask(Callable&& maskRenderer, IRenderer& renderer = *ARender::getRenderer())
-        : mMaskRenderer(std::forward<Callable>(maskRenderer)), mRenderer(renderer) {
-        pushMask(std::forward<Callable>(mMaskRenderer), renderer);
-=======
 #include "IRenderer.h"
 
 namespace RenderHints {
@@ -88,41 +42,8 @@
         render.popMaskBefore();
         maskRenderer();
         render.popMaskAfter();
->>>>>>> 5a7da821
-    }
-    inline ~PushMask() { popMask(std::forward<Callable>(mMaskRenderer), mRenderer); }
-};
-
-<<<<<<< HEAD
-class PushMatrix {
-   private:
-    glm::mat4 mStored;
-    IRenderer& mRenderer;
-
-   public:
-    inline PushMatrix(IRenderer& renderer = *ARender::getRenderer()) : mRenderer(renderer) {
-        mStored = mRenderer.getTransform();
     }
 
-    inline ~PushMatrix() { mRenderer.setTransformForced(mStored); }
-};
-class PushColor {
-   private:
-    AColor mStored;
-    IRenderer& mRenderer;
-
-   public:
-    inline PushColor(IRenderer& renderer = *ARender::getRenderer()) : mRenderer(renderer) {
-        mStored = mRenderer.getColor();
-    }
-    inline ~PushColor() { mRenderer.setColorForced(mStored); }
-};
-class PushState : PushColor, PushMatrix {
-   public:
-    inline PushState(IRenderer& renderer = *ARender::getRenderer()) : PushColor(renderer), PushMatrix(renderer) {}
-};
-};   // namespace RenderHints
-=======
     template<aui::invocable Callable>
     struct PushMask {
     public:
@@ -173,5 +94,4 @@
     public:
         inline explicit PushState(IRenderer& render): PushColor(render), PushMatrix(render) {}
     };
-}
->>>>>>> 5a7da821
+}