//
// Created by Alex2772 on 9/15/2022.
//

#include <AUI/Platform/ADragNDrop.h>
#include "Ole.h"
#include "AComBase.h"
#include "AComPtr.h"
#include "ScopedHGlobal.h"
#include "AUI/Logging/ALogger.h"

constexpr auto LOG_TAG = "ADragNDropImpl/win32";

namespace {
<<<<<<< HEAD
=======
    static STGMEDIUM duplicateMedium(CLIPFORMAT format, const STGMEDIUM& storage) {
        STGMEDIUM copied = {0};
        switch (storage.tymed) {
            case TYMED_HGLOBAL:
                copied.hGlobal = static_cast<HGLOBAL>(OleDuplicateData(storage.hGlobal, format, 0));
                break;
            case TYMED_MFPICT:
                copied.hMetaFilePict = static_cast<HMETAFILEPICT>(OleDuplicateData(storage.hMetaFilePict, format, 0));
                break;
            case TYMED_GDI:
                copied.hBitmap = static_cast<HBITMAP>(OleDuplicateData(storage.hBitmap, format, 0));
                break;
            case TYMED_ENHMF:
                copied.hEnhMetaFile = static_cast<HENHMETAFILE>(OleDuplicateData(storage.hEnhMetaFile, format, 0));
                break;
            case TYMED_FILE:
                copied.lpszFileName = static_cast<LPOLESTR>(OleDuplicateData(storage.lpszFileName, format, 0));
                break;
            case TYMED_ISTREAM:
                copied.pstm = storage.pstm;
                copied.pstm->AddRef();
                break;
            case TYMED_ISTORAGE:
                copied.pstg = storage.pstg;
                copied.pstg->AddRef();
                break;
        }

        copied.tymed = storage.tymed;
        copied.pUnkForRelease = storage.pUnkForRelease;
        if (copied.pUnkForRelease)
            copied.pUnkForRelease->AddRef();

        return copied;
    }

    class MyDataObject final: public AComBase<MyDataObject, IDataObject>, public aui::noncopyable {
    public:
        MyDataObject(const AMimedData& mimedData) {
            if (auto t = mimedData.text()) {
                STGMEDIUM medium = {};
                medium.tymed = TYMED_HGLOBAL;
                std::wstring utf16String(t->begin(), t->end());
                std::size_t lengthInBytes = (utf16String.size() + 1) * sizeof(wchar_t);
                medium.hGlobal = GlobalAlloc(GPTR, lengthInBytes);
                medium.pUnkForRelease = nullptr;
                {
                    ScopedHGlobal hGlobalData(medium.hGlobal);
                    std::memcpy(hGlobalData.data(), utf16String.c_str(), lengthInBytes);
                }

                mContents.push_back({ FORMATETC{ CF_UNICODETEXT, nullptr, 1, -1, TYMED_HGLOBAL }, medium });
                //mContents.push_back({ FORMATETC{ CF_TEXT, nullptr, 1, -1, TYMED_HGLOBAL }, duplicateMedium(CF_TEXT, medium) });
            }
        }

        HRESULT __stdcall GetData(FORMATETC* inFormatEtc, STGMEDIUM* medium) override {
            for (const auto& content : mContents) {
                if (content.formatEtc.cfFormat != inFormatEtc->cfFormat ||
                    content.formatEtc.lindex != inFormatEtc->lindex ||
                    !(content.formatEtc.tymed & inFormatEtc->tymed)) {
                    continue;
                }
                // If medium is NULL, delay-rendering will be used.
                if (content.medium.tymed != TYMED_NULL) {
                    *medium = duplicateMedium(content.formatEtc.cfFormat, content.medium);

                    ALogger::debug(LOG_TAG) << "GetData: " << content.toString();
                    return S_OK;
                }
            }
            return DV_E_FORMATETC;
        }

        HRESULT __stdcall GetDataHere(FORMATETC* pformatetc, STGMEDIUM* pmedium) override {
            return DATA_E_FORMATETC;
        }

        HRESULT __stdcall QueryGetData(FORMATETC* pformatetc) override {
            for (const auto& content : mContents) {
                if (content.formatEtc.cfFormat == pformatetc->cfFormat) {
                    ALogger::debug(LOG_TAG) << "QueryGetData: " << content.toString();
                    return S_OK;
                }
            }
            //ALogger::debug(LOG_TAG) << "QueryGetData: DV_E_FORMATETC(" << pformatetc->cfFormat << ")";
            return DV_E_FORMATETC;
        }

        HRESULT __stdcall GetCanonicalFormatEtc(FORMATETC* pformatetcIn, FORMATETC* pFormatetcOut) override {
            pFormatetcOut->ptd = nullptr;
            return E_NOTIMPL;
        }

        HRESULT __stdcall SetData(FORMATETC* inFormatEtc, STGMEDIUM* inMedium, BOOL shouldRelease) override {
            /*
             * If `shouldRelease` is true, the ownership of the original data in `inMedium` is transferred to `this`.
             * Otherwise, it remains with the caller. To prevent lifetime issues, we perform a deep copy of `inMedium`.
             */
            auto localMedium = shouldRelease ? *inMedium : duplicateMedium(inFormatEtc->cfFormat, *inMedium);

            mContents.insert(mContents.begin(), // newly inserted data should appear first
                             { *inFormatEtc, localMedium });

            ALogger::debug(LOG_TAG) << "SetData: " << mContents.first().toString();

            return S_OK;
        }

        HRESULT __stdcall EnumFormatEtc(DWORD dwDirection, IEnumFORMATETC** ppenumFormatEtc) override {
            if (dwDirection == DATADIR_GET)
            {
                *ppenumFormatEtc = new FormatEtcEnumerator({mContents.begin(), mContents.end()});
                return S_OK;
            }
            return E_NOTIMPL;
        }

        HRESULT __stdcall DAdvise(FORMATETC* pformatetc, DWORD advf, IAdviseSink* pAdvSink, DWORD* pdwConnection) override {
            return OLE_E_ADVISENOTSUPPORTED;
        }

        HRESULT __stdcall DUnadvise(DWORD dwConnection) override {
            return OLE_E_ADVISENOTSUPPORTED;
        }

        HRESULT __stdcall EnumDAdvise(IEnumSTATDATA** ppenumAdvise) override {
            return OLE_E_ADVISENOTSUPPORTED;
        }
    private:
        struct Entry: aui::noncopyable {
            FORMATETC formatEtc;
            STGMEDIUM medium;

            Entry(const FORMATETC& formatEtc, const STGMEDIUM& medium) : formatEtc(formatEtc), medium(medium) {}

            Entry(Entry&& rhs) noexcept: formatEtc(rhs.formatEtc), medium(rhs.medium) {
                rhs.medium.tymed = TYMED_NULL;
            }

            Entry& operator=(Entry&& rhs) noexcept{
                formatEtc = rhs.formatEtc;
                medium = rhs.medium;

                rhs.medium.tymed = TYMED_NULL;
                return *this;
            }

            ~Entry() {
                if (isNull()) {
                    ReleaseStgMedium(&medium);
                }
            }

            [[nodiscard]]
            bool isNull() const noexcept { return medium.tymed != TYMED_NULL; }

            operator FORMATETC() const noexcept {
                return formatEtc;
            }


            AString toString() const {
                AString contentDebugStr;
                switch (medium.tymed) {
                    case TYMED_HGLOBAL: {
                        ScopedHGlobal accessor(medium.hGlobal);
                        contentDebugStr = "TYMED_HGLOBAL(\"{}\")"_format(accessor.data());
                        break;
                    }
                    case TYMED_MFPICT:
                        contentDebugStr = "TYMED_MFPICT";
                        break;
                    case TYMED_GDI:
                        contentDebugStr = "TYMED_GDI";
                        break;
                    case TYMED_ENHMF:
                        contentDebugStr = "TYMED_ENHMF";
                        break;
                    case TYMED_FILE:
                        contentDebugStr = "TYMED_FILE";
                        break;
                    case TYMED_ISTREAM:
                        contentDebugStr = "TYMED_ISTREAM";
                        break;
                    case TYMED_ISTORAGE:
                        contentDebugStr = "TYMED_ISTORAGE";
                        break;
                }
                return "CF_FORMAT = {}, content = {}"_format(formatEtc.cfFormat, contentDebugStr);
            }
        };

        AVector<Entry> mContents;
    };
>>>>>>> f78670f3

class MyDropSource final: public AComBase<MyDropSource, IDropSource>, public aui::noncopyable {
    private:
        bool mCancelled = false;

    public:
        HRESULT __stdcall QueryContinueDrag(BOOL escapePressed, DWORD keyState) override {
            if (mCancelled) return DRAGDROP_S_CANCEL;

            if (!(keyState & MK_LBUTTON) && !(keyState & MK_RBUTTON)) {
                return DRAGDROP_S_DROP;
            }

            return S_OK;
        }

        HRESULT __stdcall GiveFeedback(DWORD dwEffect) override {
            return DRAGDROP_S_USEDEFAULTCURSORS;
        }
<<<<<<< HEAD
=======

        HRESULT __stdcall QueryInterface(const IID& riid, void** ppv) override {
            static const QITAB qit[] = {
                    QITABENT(MyDataObject, IDataObject),
                    { 0 },
            };
            return QISearch(this, qit, riid, ppv);
        }
>>>>>>> f78670f3
    };
}

void ADragNDrop::perform(ABaseWindow* sourceWindow) {
    Ole::inst();
    auto obj = AComPtr(Ole::fromMime(mData));
    auto source = AComPtr(new MyDropSource);
    DWORD dwEffect;
    DoDragDrop(obj, source, DROPEFFECT_COPY | DROPEFFECT_LINK | DROPEFFECT_MOVE | DROPEFFECT_SCROLL | DROPEFFECT_NONE, &dwEffect);
}<|MERGE_RESOLUTION|>--- conflicted
+++ resolved
@@ -12,206 +12,7 @@
 constexpr auto LOG_TAG = "ADragNDropImpl/win32";
 
 namespace {
-<<<<<<< HEAD
-=======
-    static STGMEDIUM duplicateMedium(CLIPFORMAT format, const STGMEDIUM& storage) {
-        STGMEDIUM copied = {0};
-        switch (storage.tymed) {
-            case TYMED_HGLOBAL:
-                copied.hGlobal = static_cast<HGLOBAL>(OleDuplicateData(storage.hGlobal, format, 0));
-                break;
-            case TYMED_MFPICT:
-                copied.hMetaFilePict = static_cast<HMETAFILEPICT>(OleDuplicateData(storage.hMetaFilePict, format, 0));
-                break;
-            case TYMED_GDI:
-                copied.hBitmap = static_cast<HBITMAP>(OleDuplicateData(storage.hBitmap, format, 0));
-                break;
-            case TYMED_ENHMF:
-                copied.hEnhMetaFile = static_cast<HENHMETAFILE>(OleDuplicateData(storage.hEnhMetaFile, format, 0));
-                break;
-            case TYMED_FILE:
-                copied.lpszFileName = static_cast<LPOLESTR>(OleDuplicateData(storage.lpszFileName, format, 0));
-                break;
-            case TYMED_ISTREAM:
-                copied.pstm = storage.pstm;
-                copied.pstm->AddRef();
-                break;
-            case TYMED_ISTORAGE:
-                copied.pstg = storage.pstg;
-                copied.pstg->AddRef();
-                break;
-        }
-
-        copied.tymed = storage.tymed;
-        copied.pUnkForRelease = storage.pUnkForRelease;
-        if (copied.pUnkForRelease)
-            copied.pUnkForRelease->AddRef();
-
-        return copied;
-    }
-
-    class MyDataObject final: public AComBase<MyDataObject, IDataObject>, public aui::noncopyable {
-    public:
-        MyDataObject(const AMimedData& mimedData) {
-            if (auto t = mimedData.text()) {
-                STGMEDIUM medium = {};
-                medium.tymed = TYMED_HGLOBAL;
-                std::wstring utf16String(t->begin(), t->end());
-                std::size_t lengthInBytes = (utf16String.size() + 1) * sizeof(wchar_t);
-                medium.hGlobal = GlobalAlloc(GPTR, lengthInBytes);
-                medium.pUnkForRelease = nullptr;
-                {
-                    ScopedHGlobal hGlobalData(medium.hGlobal);
-                    std::memcpy(hGlobalData.data(), utf16String.c_str(), lengthInBytes);
-                }
-
-                mContents.push_back({ FORMATETC{ CF_UNICODETEXT, nullptr, 1, -1, TYMED_HGLOBAL }, medium });
-                //mContents.push_back({ FORMATETC{ CF_TEXT, nullptr, 1, -1, TYMED_HGLOBAL }, duplicateMedium(CF_TEXT, medium) });
-            }
-        }
-
-        HRESULT __stdcall GetData(FORMATETC* inFormatEtc, STGMEDIUM* medium) override {
-            for (const auto& content : mContents) {
-                if (content.formatEtc.cfFormat != inFormatEtc->cfFormat ||
-                    content.formatEtc.lindex != inFormatEtc->lindex ||
-                    !(content.formatEtc.tymed & inFormatEtc->tymed)) {
-                    continue;
-                }
-                // If medium is NULL, delay-rendering will be used.
-                if (content.medium.tymed != TYMED_NULL) {
-                    *medium = duplicateMedium(content.formatEtc.cfFormat, content.medium);
-
-                    ALogger::debug(LOG_TAG) << "GetData: " << content.toString();
-                    return S_OK;
-                }
-            }
-            return DV_E_FORMATETC;
-        }
-
-        HRESULT __stdcall GetDataHere(FORMATETC* pformatetc, STGMEDIUM* pmedium) override {
-            return DATA_E_FORMATETC;
-        }
-
-        HRESULT __stdcall QueryGetData(FORMATETC* pformatetc) override {
-            for (const auto& content : mContents) {
-                if (content.formatEtc.cfFormat == pformatetc->cfFormat) {
-                    ALogger::debug(LOG_TAG) << "QueryGetData: " << content.toString();
-                    return S_OK;
-                }
-            }
-            //ALogger::debug(LOG_TAG) << "QueryGetData: DV_E_FORMATETC(" << pformatetc->cfFormat << ")";
-            return DV_E_FORMATETC;
-        }
-
-        HRESULT __stdcall GetCanonicalFormatEtc(FORMATETC* pformatetcIn, FORMATETC* pFormatetcOut) override {
-            pFormatetcOut->ptd = nullptr;
-            return E_NOTIMPL;
-        }
-
-        HRESULT __stdcall SetData(FORMATETC* inFormatEtc, STGMEDIUM* inMedium, BOOL shouldRelease) override {
-            /*
-             * If `shouldRelease` is true, the ownership of the original data in `inMedium` is transferred to `this`.
-             * Otherwise, it remains with the caller. To prevent lifetime issues, we perform a deep copy of `inMedium`.
-             */
-            auto localMedium = shouldRelease ? *inMedium : duplicateMedium(inFormatEtc->cfFormat, *inMedium);
-
-            mContents.insert(mContents.begin(), // newly inserted data should appear first
-                             { *inFormatEtc, localMedium });
-
-            ALogger::debug(LOG_TAG) << "SetData: " << mContents.first().toString();
-
-            return S_OK;
-        }
-
-        HRESULT __stdcall EnumFormatEtc(DWORD dwDirection, IEnumFORMATETC** ppenumFormatEtc) override {
-            if (dwDirection == DATADIR_GET)
-            {
-                *ppenumFormatEtc = new FormatEtcEnumerator({mContents.begin(), mContents.end()});
-                return S_OK;
-            }
-            return E_NOTIMPL;
-        }
-
-        HRESULT __stdcall DAdvise(FORMATETC* pformatetc, DWORD advf, IAdviseSink* pAdvSink, DWORD* pdwConnection) override {
-            return OLE_E_ADVISENOTSUPPORTED;
-        }
-
-        HRESULT __stdcall DUnadvise(DWORD dwConnection) override {
-            return OLE_E_ADVISENOTSUPPORTED;
-        }
-
-        HRESULT __stdcall EnumDAdvise(IEnumSTATDATA** ppenumAdvise) override {
-            return OLE_E_ADVISENOTSUPPORTED;
-        }
-    private:
-        struct Entry: aui::noncopyable {
-            FORMATETC formatEtc;
-            STGMEDIUM medium;
-
-            Entry(const FORMATETC& formatEtc, const STGMEDIUM& medium) : formatEtc(formatEtc), medium(medium) {}
-
-            Entry(Entry&& rhs) noexcept: formatEtc(rhs.formatEtc), medium(rhs.medium) {
-                rhs.medium.tymed = TYMED_NULL;
-            }
-
-            Entry& operator=(Entry&& rhs) noexcept{
-                formatEtc = rhs.formatEtc;
-                medium = rhs.medium;
-
-                rhs.medium.tymed = TYMED_NULL;
-                return *this;
-            }
-
-            ~Entry() {
-                if (isNull()) {
-                    ReleaseStgMedium(&medium);
-                }
-            }
-
-            [[nodiscard]]
-            bool isNull() const noexcept { return medium.tymed != TYMED_NULL; }
-
-            operator FORMATETC() const noexcept {
-                return formatEtc;
-            }
-
-
-            AString toString() const {
-                AString contentDebugStr;
-                switch (medium.tymed) {
-                    case TYMED_HGLOBAL: {
-                        ScopedHGlobal accessor(medium.hGlobal);
-                        contentDebugStr = "TYMED_HGLOBAL(\"{}\")"_format(accessor.data());
-                        break;
-                    }
-                    case TYMED_MFPICT:
-                        contentDebugStr = "TYMED_MFPICT";
-                        break;
-                    case TYMED_GDI:
-                        contentDebugStr = "TYMED_GDI";
-                        break;
-                    case TYMED_ENHMF:
-                        contentDebugStr = "TYMED_ENHMF";
-                        break;
-                    case TYMED_FILE:
-                        contentDebugStr = "TYMED_FILE";
-                        break;
-                    case TYMED_ISTREAM:
-                        contentDebugStr = "TYMED_ISTREAM";
-                        break;
-                    case TYMED_ISTORAGE:
-                        contentDebugStr = "TYMED_ISTORAGE";
-                        break;
-                }
-                return "CF_FORMAT = {}, content = {}"_format(formatEtc.cfFormat, contentDebugStr);
-            }
-        };
-
-        AVector<Entry> mContents;
-    };
->>>>>>> f78670f3
-
-class MyDropSource final: public AComBase<MyDropSource, IDropSource>, public aui::noncopyable {
+    class MyDropSource final: public AComBase<MyDropSource, IDropSource>, public aui::noncopyable {
     private:
         bool mCancelled = false;
 
@@ -229,17 +30,6 @@
         HRESULT __stdcall GiveFeedback(DWORD dwEffect) override {
             return DRAGDROP_S_USEDEFAULTCURSORS;
         }
-<<<<<<< HEAD
-=======
-
-        HRESULT __stdcall QueryInterface(const IID& riid, void** ppv) override {
-            static const QITAB qit[] = {
-                    QITABENT(MyDataObject, IDataObject),
-                    { 0 },
-            };
-            return QISearch(this, qit, riid, ppv);
-        }
->>>>>>> f78670f3
     };
 }
 
