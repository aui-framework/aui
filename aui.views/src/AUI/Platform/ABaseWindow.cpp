/*
 * AUI Framework - Declarative UI toolkit for modern C++20
 * Copyright (C) 2020-2024 Alex2772 and Contributors
 *
 * SPDX-License-Identifier: MPL-2.0
 *
 * This Source Code Form is subject to the terms of the Mozilla Public
 * License, v. 2.0. If a copy of the MPL was not distributed with this
 * file, You can obtain one at http://mozilla.org/MPL/2.0/.
 */

//
// Created by alex2 on 6/9/2021.
//

#include <AUI/Traits/strings.h>
#include "AUI/Event/APointerIndex.h"
#include "AUI/Performance/APerformanceSection.h"
#include "AUI/Render/ABrush.h"
#include "AUI/Util/ARandom.h"
#include "AUI/Platform/AWindow.h"
#include "ABaseWindow.h"
#include <AUI/Action/AMenu.h>
#include <AUI/Traits/memory.h>
#include <AUI/Util/kAUI.h>
#include <chrono>
#include "APlatform.h"
#include "AUI/Logging/ALogger.h"
#include "AUI/View/AViewContainer.h"
#include <AUI/Devtools/DevtoolsPanel.h>
#include <glm/gtc/matrix_transform.hpp>
#include <AUI/Util/ALayoutInflater.h>
#include <AUI/Util/AViewProfiler.h>
#include <AUI/UITestState.h>

static constexpr auto LOG_TAG = "ABaseWindow";

ABaseWindow::ABaseWindow() {
    mDpiRatio = APlatform::getDpiRatio();
}

ABaseWindow::~ABaseWindow() {
    if (currentWindowStorage() == this) {
        currentWindowStorage() = nullptr;
    }
}

float ABaseWindow::fetchDpiFromSystem() const {
    return APlatform::getDpiRatio();
}

void ABaseWindow::updateDpi() {
    emit dpiChanged;
    mDpiRatio = [&]() -> float {
        float systemDpi = fetchDpiFromSystem();
        float ratio = mScalingParams.scalingFactor * (UITestState::isTesting() ? 1.f : systemDpi);
        if (!mScalingParams.minimalWindowSizeDp) {
            return ratio;
        }

        glm::vec2 maxDpiRatios = glm::vec2(getSize()) / glm::vec2(*mScalingParams.minimalWindowSizeDp);
        float maxDpiRatio = glm::min(maxDpiRatios.x, maxDpiRatios.y);
        maxDpiRatio = glm::round(maxDpiRatio / 0.25f) * 0.25f;
        return glm::min(ratio, maxDpiRatio);
    }();
    onDpiChanged();
}

void ABaseWindow::setScalingParams(ScalingParams params) {
    mScalingParams = std::move(params);
    updateDpi();
}

_unique<AWindowManager>& ABaseWindow::getWindowManagerImpl() {
    thread_local _unique<AWindowManager> ourWindowManager = std::make_unique<AWindowManager>();
    return ourWindowManager;
}

void ABaseWindow::setFocusedView(const _<AView>& view) {
    if (mFocusedView.lock() == view) {
        return;
    }
    if (auto c = mFocusedView.lock()) {
        c->onFocusLost();
    }

    mFocusedView = view;

    if (!view) {
        return;
    }

    if (!view->hasFocus()) {
        view->onFocusAcquired();
    }

    if (mKeyboardPolicy == ATouchscreenKeyboardPolicy::SHOWN_IF_NEEDED) {
        if (view->wantsTouchscreenKeyboard()) {
            mKeyboardRequestedState = KeyboardRequest::SHOW;
        }
        else {
            mKeyboardRequestedState = KeyboardRequest::HIDE;
        }
    }
}

void ABaseWindow::updateFocusChain() {
    if (auto focusedView = mFocusedView.lock()) {
        _weak<AView> focusChainTarget = mFocusedView;
        if (auto container = _cast<AViewContainer>(focusedView)) {
            container->setFocusChainTarget({});
        }

        for (auto target = focusedView->getParent(); target != nullptr; target = target->getParent()) {
            target->setFocusChainTarget(std::move(focusChainTarget));
            focusChainTarget = target->weakPtr();
        }
    }
}

void ABaseWindow::focusNextView() {
    AView* beginPoint = getFocusedView().get();

    bool triedToSearchFromBeginning = false;

    if (beginPoint == nullptr) {
        beginPoint = this;
        triedToSearchFromBeginning = true;
    }
    auto target = beginPoint;
    while (target != nullptr) {
        if (auto asContainer = dynamic_cast<AViewContainer*>(target)) {
            // container
            if (!asContainer->getViews().empty()) {
                target = asContainer->getViews().first().get();
                continue;
            }
        }
        if (target == beginPoint || !target->handlesNonMouseNavigation() || target->getVisibilityRecursive() == Visibility::GONE) {
            // we should jump to the next element
            if (target->getParent()) {
                // up though hierarchy
                while (auto parent = target->getParent()) {
                    auto& parentViews = parent->getViews();

                    auto index = [&]() -> size_t {
                        for (size_t i = 0; i < parentViews.size(); ++i)
                        {
                            if (parentViews[i].get() == target)
                                return i;
                        }

                        return static_cast<size_t>(-1);
                    }()  + 1;
                    if (index >= parentViews.size()) {

                        // jump to the next container since we already visited all the elements in current container
                        target = target->getParent();
                        if (target == nullptr) {
                            if (triedToSearchFromBeginning) {
                                break;
                            } else {
                                beginPoint = target = this;
                                triedToSearchFromBeginning = true;
                                break;
                            }
                        }
                    } else {
                        target = parentViews[index].get();
                        break;
                    }
                }
            } else {
                // root element
                if (triedToSearchFromBeginning) {
                    // already tried searching from beginning, breaking loop
                    target = nullptr;
                    break;
                } else {
                    // try to search from beginning
                    beginPoint = target = this;
                    triedToSearchFromBeginning = true;
                }
            }
        } else {
            // found something what is not beginPoint
            break;
        }
    }

    if (target != this) {
        setFocusedView(target->sharedPtr());
    }
}

void ABaseWindow::closeOverlappingSurfacesOnClick() {
    // creating copy because of comodification
    AVector<AOverlappingSurface*> surfacesToClose;
    surfacesToClose.reserve(mOverlappingSurfaces.size());
    for (auto& surface : mOverlappingSurfaces) {
        if (surface->isCloseOnClick()) {
            surfacesToClose << surface.get();
        }
    }
    for (auto& surface : surfacesToClose) {
        closeOverlappingSurface(surface);
    }
}

void ABaseWindow::onPointerPressed(const APointerPressedEvent& event) {
    currentWindowStorage() = this;
#if AUI_PLATFORM_IOS || AUI_PLATFORM_ANDROID
    AWindow::getWindowManager().watchdog().runOperation([&] {
#endif
#if AUI_SHOW_TOUCHES
    if (!isPressed()) {
        // first touch of gesture
        mShowTouches.clear();
    }
    ALogger::info("AUI_SHOW_TOUCHES") << "onPointerPressed(pointerIndex = " << event.pointerIndex << ", pos = " << event.position << ")";
    mShowTouches[event.pointerIndex] = { .press = event.position };
#endif
    mMousePos = event.position;
    closeOverlappingSurfacesOnClick();
    mPreventClickOnPointerRelease = false;
    mPerformDoubleClickOnPointerRelease = false;
    auto focusCopy = mFocusedView.lock();

    // handle touchscreen scroll
    if (event.pointerIndex.isFinger()) {
        if (auto it = std::find_if(mScrolls.begin(), mScrolls.end(), [&](const Scroll& scroll) {
                return event.pointerIndex == scroll.pointer;
            }); it != mScrolls.end()) {
            mScrolls.erase(it);
        }
        ATouchScroller scroller;
        scroller.handlePointerPressed(event);
        mScrolls.push_back({
            .pointer = event.pointerIndex,
            .scroller = std::move(scroller),
        });
    }

    AViewContainer::onPointerPressed(event);
    auto currentFocusedView = mFocusedView.lock();
    if (currentFocusedView != focusCopy && focusCopy != nullptr) {
        if (focusCopy->hasFocus()) {
            focusCopy->onFocusLost();
        }
    }

    if (currentFocusedView == focusCopy && mKeyboardPolicy == ATouchscreenKeyboardPolicy::SHOWN_IF_NEEDED) {
        if (currentFocusedView && currentFocusedView->wantsTouchscreenKeyboard()) {
            mKeyboardRequestedState = KeyboardRequest::SHOW;
        }
        else {
            mKeyboardRequestedState = KeyboardRequest::HIDE;
        }
    }

    // check for double clicks
    using namespace std::chrono;
    using namespace std::chrono_literals;
    static constexpr auto DOUBLECLICK_RANGE2 = 10_dp;
    auto now = duration_cast<milliseconds>(system_clock::now().time_since_epoch());
    auto delta = now - mLastButtonPressedTime;
    if (delta < DOUBLECLICK_MAX_DURATION && glm::distance2(mLastPosition, event.position) <= DOUBLECLICK_RANGE2.getValuePx()) {
        if (mLastButtonPressed == event.pointerIndex) {
            mPerformDoubleClickOnPointerRelease = true;
            mLastButtonPressedTime = 0ms;
        }
    } else {
        mLastButtonPressedTime = now;
        mLastButtonPressed = event.pointerIndex;
        mLastPosition = event.position;
    }
    AMenu::close();
#if AUI_PLATFORM_IOS || AUI_PLATFORM_ANDROID
    });
#endif
}

void ABaseWindow::onPointerReleased(const APointerReleasedEvent& event) {
    currentWindowStorage() = this;
#if AUI_PLATFORM_IOS || AUI_PLATFORM_ANDROID
    AWindow::getWindowManager().watchdog().runOperation([&] {
#endif
    APointerReleasedEvent copy = event;
    auto nonBlockingClicksPointers = std::count_if(pointerEventsMapping().begin(), pointerEventsMapping().end(),
                                                   [](const auto &event) {
                                                       return !event.isBlockClicksWhenPressed;
                                                   });
    // in case of multitouch, we should not treat pointer release event as a click.
    copy.triggerClick = pointerEventsMapping().size() - nonBlockingClicksPointers < 2 &&
                        !mPreventClickOnPointerRelease.valueOr(true);
    mPreventClickOnPointerRelease.reset();

#if AUI_SHOW_TOUCHES
    if (auto c = mShowTouches.contains(event.pointerIndex)) {
        c->second.release  = event.position;
    }

    ALogger::info("AUI_SHOW_TOUCHES") << "onPointerReleased(pI=" << copy.pointerIndex << ",pos=" << copy.position << ",tC=" << copy.triggerClick << ")";
#endif

    // handle touchscreen scroll
    if (event.pointerIndex.isFinger()) {
        if (auto it = std::find_if(mScrolls.begin(), mScrolls.end(), [&](const Scroll& scroller) {
                return event.pointerIndex == scroller.pointer;
            }); it != mScrolls.end()) {
            it->scroller.handlePointerReleased(event);
        } else {
            ALogger::warn(LOG_TAG) << "ABaseWindow::onPointerReleased is unable to find finger " << event.pointerIndex;
        }
    }

    AViewContainer::onPointerReleased(copy);
    if (mPerformDoubleClickOnPointerRelease) {
        onPointerDoubleClicked({
            .position = event.position,
            .pointerIndex = event.pointerIndex,
            .asButton = event.asButton
        });
    }
    mPerformDoubleClickOnPointerRelease = false;

#if AUI_PLATFORM_IOS || AUI_PLATFORM_ANDROID
    });
#endif
}

void ABaseWindow::forceUpdateCursor() {
    AViewContainer::onPointerMove(mMousePos, {});
}

void ABaseWindow::onScroll(const AScrollEvent& event) {
    AViewContainer::onScroll(event);
    AViewContainer::onPointerMove(mMousePos, {event.pointerIndex}); // update hovers inside scrollarea
}

void ABaseWindow::onPointerMove(glm::vec2 pos, const APointerMoveEvent& event) {
    currentWindowStorage() = this;
#if AUI_PLATFORM_IOS || AUI_PLATFORM_ANDROID
    AWindow::getWindowManager().watchdog().runOperation([&] {
#endif
#if AUI_SHOW_TOUCHES
    ALogger::info("AUI_SHOW_TOUCHES") << "onPointerMove(pI=" << event.pointerIndex << ",pos=" << pos << ")";
    if (auto c = mShowTouches.contains(event.pointerIndex)) {
        c->second.moves << pos;
    }
#endif
    mMousePos = pos;
    mCursor = ACursor::DEFAULT;

    // handle touchscreen scroll
    if (event.pointerIndex.isFinger()) {
        if (auto it = std::find_if(mScrolls.begin(), mScrolls.end(), [&](const Scroll& scroller) {
                return event.pointerIndex == scroller.pointer;
            }); it != mScrolls.end()) {
            auto d = it->scroller.handlePointerMove(pos);
            if (d != glm::ivec2(0, 0)) {
                onScroll(AScrollEvent {
                    .origin       = it->scroller.origin(),
                    .delta        = d,
                    .kinetic      = false,
                    .pointerIndex = event.pointerIndex,
                });
            }
        } else {
            ALogger::warn(LOG_TAG) << "ABaseWindow::onPointerMove is unable to find finger " << event.pointerIndex;
        }
    }

    AViewContainer::onPointerMove(pos, event);

    emit mouseMove(pos);
#if AUI_PLATFORM_IOS || AUI_PLATFORM_ANDROID
    });
#endif
}

void ABaseWindow::onKeyDown(AInput::Key key) {
    AViewContainer::onKeyDown(key);
    emit keyDown(key);

#if AUI_DEBUG
    if (key == AInput::F12 && AInput::isKeyDown(AInput::LCONTROL)) {
        createDevtoolsWindow();
    }
#endif
}

void ABaseWindow::createDevtoolsWindow() {
    auto surface = createOverlappingSurface({0, 0}, { 500_dp, 400_dp });
    surface->setCloseOnClick(false);
    ALayoutInflater::inflate(surface, _new<DevtoolsPanel>(this));
}

void ABaseWindow::flagRedraw() {

}

void ABaseWindow::flagUpdateLayout() {

}

void ABaseWindow::updateLayout() {
    APerformanceSection updateLayout("layout update");
    AViewContainer::updateLayout();
}

<<<<<<< HEAD
void ABaseWindow::render(ARenderContext context) {
=======
void ABaseWindow::render(ClipOptimizationContext context) {
    currentWindowStorage() = this;
>>>>>>> c1460df6
    APerformanceSection root("render");
#if AUI_PLATFORM_IOS || AUI_PLATFORM_ANDROID
    AWindow::getWindowManager().watchdog().runOperation([&] {
#endif
    processTouchscreenKeyboardRequest();

    mScrolls.erase(std::remove_if(mScrolls.begin(), mScrolls.end(), [&](Scroll& scroll) {
        auto delta = scroll.scroller.gatherKineticScrollValue();
        if (!delta) {
            return false;
        }
        if (*delta == glm::ivec2(0, 0)) {
            return true;
        }

#if AUI_SHOW_TOUCHES
        ALogger::info("AUI_SHOW_TOUCHES") << "onScroll(pointerIndex = " << scroll.pointer << ", delta = " << *delta << ", kinetic = true)";
#endif
        onScroll(AScrollEvent {
                .origin       = scroll.scroller.origin(),
                .delta        = *delta,
                .kinetic      = true,
                .pointerIndex = scroll.pointer,
        });
        flagRedraw();
        return false;
    }), mScrolls.end());

    AViewContainer::render(context);

    if (auto v = profiling().highlightView.lock()) {
        AViewProfiler::displayBoundsOn(*v, context);
    }

#if AUI_SHOW_TOUCHES
    for (const auto&[pointerIndex, data] : mShowTouches) {
        {
            AVector<glm::vec2> lines;
            lines << data.press;
            lines << data.moves;

            if (data.release) {
                lines << *data.release;
            }
            ctx.render.lines(ASolidBrush{AColor::BLUE}, lines);
        }
        ctx.render.points(ASolidBrush{AColor::RED}, data.moves, 6_dp);
        glm::vec2 p[1] = { data.press };
        ctx.render.points(ASolidBrush{AColor::GREEN}, p, 6_dp);

        if (data.release) {
            glm::vec2 p[1] = { *data.release };
            ctx.render.points(ASolidBrush{AColor::GREEN.transparentize(0.3f)}, p, 6_dp);
        }
    }
#endif

    using namespace std::chrono;
    using namespace std::chrono_literals;
    auto now = high_resolution_clock::now();
    ++mFpsCounter;
    if (auto delta = duration_cast<microseconds>(now - mLastTimeFpsCaptured).count();
        delta >= duration_cast<microseconds>(1s).count()) {
        mLastCapturedFps = duration_cast<microseconds>(1s).count() * (mFpsCounter) / delta;
        mFpsCounter = 0;
        mLastTimeFpsCaptured = now;
    }
#if AUI_PLATFORM_IOS || AUI_PLATFORM_ANDROID
    });
#endif
}

ABaseWindow*& ABaseWindow::currentWindowStorage() {
    thread_local ABaseWindow* threadLocal = nullptr;
    static ABaseWindow* global = nullptr;
    if (threadLocal)
        return threadLocal;
    return global;
}


void ABaseWindow::onFocusLost() {
    AView::onFocusLost();
    closeOverlappingSurfacesOnClick();
}

void ABaseWindow::blockUserInput(bool blockUserInput) {

}

bool ABaseWindow::onDragEnter(const ADragNDrop::EnterEvent& event) {
    return false;
}

void ABaseWindow::onDragLeave() {

}

void ABaseWindow::onDragDrop(const ADragNDrop::DropEvent& event) {

}


void ABaseWindow::requestShowTouchscreenKeyboard() {
    mKeyboardRequestedState = KeyboardRequest::SHOW;
}

void ABaseWindow::requestHideTouchscreenKeyboard() {
    mKeyboardRequestedState = KeyboardRequest::HIDE;
}

bool ABaseWindow::shouldDisplayHoverAnimations() const {
#if AUI_PLATFORM_ANDROID || AUI_PLATFORM_IOS
    return false;
#else
    return isFocused() && !AInput::isKeyDown(AInput::LBUTTON)
           && !AInput::isKeyDown(AInput::CBUTTON)
           && !AInput::isKeyDown(AInput::RBUTTON)
           && !isPreventingClickOnPointerRelease();
#endif
}


void ABaseWindow::showTouchscreenKeyboardImpl() {
    // stub
}

void ABaseWindow::hideTouchscreenKeyboardImpl() {
    // stub
}

void ABaseWindow::preventClickOnPointerRelease() {
    if (!mPreventClickOnPointerRelease) {
        return;
    }
    if (mPreventClickOnPointerRelease.value()) {
        return;
    }
    AViewContainer::onClickPrevented();
    mPreventClickOnPointerRelease = true;
}

bool ABaseWindow::onGesture(const glm::ivec2& origin, const AGestureEvent& event) {
    bool v = AViewContainer::onGesture(origin, event);
    if (v) {
        preventClickOnPointerRelease();
    }
    return v;
}

void ABaseWindow::processTouchscreenKeyboardRequest() {
    switch (mKeyboardRequestedState) {
        case KeyboardRequest::SHOW:
            showTouchscreenKeyboardImpl();
            emit touchscreenKeyboardShown;
            break;

        case KeyboardRequest::HIDE:
            hideTouchscreenKeyboardImpl();
            emit touchscreenKeyboardHidden;
            break;

        case KeyboardRequest::NO_OP:
            break;

        default:
            AUI_ASSERT_NO_CONDITION("shouldn't reach there");
    }

    mKeyboardRequestedState = KeyboardRequest::NO_OP;
}<|MERGE_RESOLUTION|>--- conflicted
+++ resolved
@@ -409,13 +409,9 @@
     AViewContainer::updateLayout();
 }
 
-<<<<<<< HEAD
 void ABaseWindow::render(ARenderContext context) {
-=======
-void ABaseWindow::render(ClipOptimizationContext context) {
+    APerformanceSection root("render");
     currentWindowStorage() = this;
->>>>>>> c1460df6
-    APerformanceSection root("render");
 #if AUI_PLATFORM_IOS || AUI_PLATFORM_ANDROID
     AWindow::getWindowManager().watchdog().runOperation([&] {
 #endif
