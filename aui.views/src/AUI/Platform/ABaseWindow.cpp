--- conflicted
+++ resolved
@@ -27,14 +27,11 @@
 #include <AUI/Util/kAUI.h>
 #include <chrono>
 #include "APlatform.h"
-#include "AUI/Logging/ALogger.h"
 #include <AUI/Devtools/DevtoolsPanel.h>
 #include <glm/gtc/matrix_transform.hpp>
 #include <AUI/Util/ALayoutInflater.h>
 #include <AUI/Util/AViewProfiler.h>
 #include <AUI/UITestState.h>
-
-static constexpr auto LOG_TAG = "ABaseWindow";
 
 ABaseWindow::ABaseWindow() {
     mDpiRatio = APlatform::getDpiRatio();
@@ -219,27 +216,13 @@
     // check for double clicks
     using namespace std::chrono;
     using namespace std::chrono_literals;
-<<<<<<< HEAD
-    static milliseconds lastButtonPressedTime = 0ms;
-    static AOptional<APointerIndex> lastButtonPressed;
-    static glm::vec2 lastPosition = {0, 0};
     static constexpr auto DOUBLECLICK_RANGE2 = 10_dp;
     auto now = duration_cast<milliseconds>(system_clock::now().time_since_epoch());
-
-    auto delta = now - lastButtonPressedTime;
-    if (delta < 500ms && glm::distance2(lastPosition, event.position) <= DOUBLECLICK_RANGE2.getValuePx()) {
-        if (lastButtonPressed == event.pointerIndex) {
-            onPointerDoubleClicked(event);
-
-            lastButtonPressedTime = 0ms;
-=======
-    auto now = duration_cast<milliseconds>(system_clock::now().time_since_epoch());
     auto delta = now - mLastButtonPressedTime;
-    if (delta < timeForDoubleClick && mLastPosition == event.position) {
+    if (delta < timeForDoubleClick && glm::distance2(mLastPosition, event.position) <= DOUBLECLICK_RANGE2.getValuePx()) {
         if (mLastButtonPressed == event.pointerIndex) {
             mPerformDoubleClickOnPointerRelease = true;
             mLastButtonPressedTime = 0ms;
->>>>>>> 9fcf1fe5
         }
     } else {
         mLastButtonPressedTime = now;
