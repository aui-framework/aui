/*
 * AUI Framework - Declarative UI toolkit for modern C++20
 * Copyright (C) 2020-2024 Alex2772 and Contributors
 *
 * SPDX-License-Identifier: MPL-2.0
 *
 * This Source Code Form is subject to the terms of the Mozilla Public
 * License, v. 2.0. If a copy of the MPL was not distributed with this
 * file, You can obtain one at http://mozilla.org/MPL/2.0/.
 */


#include "AUI/Common/AObject.h"
#include "AUI/Common/AString.h"
#include "AUI/Performance/APerformanceFrame.h"
#include "AUI/Performance/APerformanceSection.h"
#include "AUI/Platform/AWindow.h"
#include "AUI/Thread/AThread.h"
#include "SoftwareRenderingContext.h"
#include "ARenderingContextOptions.h"
#include "AUI/Traits/callables.h"
#include "AUI/Util/ARaiiHelper.h"
#include <chrono>
#include <AUI/Logging/ALogger.h>
#include <AUI/Action/AMenu.h>

#include <AUI/Util/UIBuildingHelpers.h>
#include <AUI/Devtools/DevtoolsPanel.h>
#include <AUI/Util/ALayoutInflater.h>
#include <AUI/Platform/OpenGLRenderingContext.h>
#include <AUI/Platform/SoftwareRenderingContext.h>



bool AWindow::consumesClick(const glm::ivec2& pos) {
    return AViewContainer::consumesClick(pos);
}

void AWindow::onClosed() {
    emit closed();
    quit();
}

void AWindow::doDrawWindow() {
<<<<<<< HEAD
    auto& renderer = mRenderingContext->renderer();
    renderer.setWindow(this);
    render({.position = glm::ivec2(0), .size = getSize(), .render = renderer});
=======
    APerformanceSection s("AWindow::doDrawWindow");
    render({.position = glm::ivec2(0), .size = getSize()});
>>>>>>> c1460df6
}

void AWindow::createDevtoolsWindow() {
    class DevtoolsWindow: public AWindow {
    public:
        DevtoolsWindow(): AWindow("Devtools", 500_dp, 400_dp) {}

    protected:
        void createDevtoolsWindow() override {
            // stub
        }
    };
    auto window = _new<DevtoolsWindow>();
    ALayoutInflater::inflate(window, _new<DevtoolsPanel>(this));
    window->show();
}



using namespace std::chrono;
using namespace std::chrono_literals;


static auto _gLastFrameTime = 0ms;

bool AWindow::isRedrawWillBeEfficient() {
    auto now = duration_cast<milliseconds>(high_resolution_clock::now().time_since_epoch());
    auto delta = now - _gLastFrameTime;
    return 8ms < delta;
}
void AWindow::redraw() {
#if AUI_PROFILING
    APerformanceFrame frame([&](APerformanceSection::Datas sections) {
        emit performanceFrameComplete(sections);
    });
    APerformanceSection s("AWindow::redraw", std::nullopt, fmt::format("frame {}", [] { static uint64_t frameIndex = 0; return frameIndex++; }()));
#endif

    {
        if (isClosed()) {
            return;
        }
        auto before = duration_cast<milliseconds>(high_resolution_clock::now().time_since_epoch());
        {
            APerformanceSection s("IRenderingContext::beginPaint");
            mRenderingContext->beginPaint(*this);
        }
        ARaiiHelper endPaintCaller = [&] {
            APerformanceSection s("IRenderingContext::endPaint");
            mRenderingContext->endPaint(*this);
        };

        if (mUpdateLayoutFlag) {
            mUpdateLayoutFlag = false;
            AUI_REPEAT(2) { // AText may trigger extra layout update
                updateLayout();
            }
        }
#if AUI_PLATFORM_WIN
        mRedrawFlag = true;
#elif AUI_PLATFORM_MACOS
        mRedrawFlag = false;
#endif
        doDrawWindow();

        // measure frame time
        auto after = duration_cast<milliseconds>(high_resolution_clock::now().time_since_epoch());
        unsigned millis = mFrameMillis = unsigned((after - before).count());
        if (millis > 20) {
            static auto lastNotification = 0ms;
            if (after - lastNotification > 5min) {
                lastNotification = after;
                if (millis > 40) {
                    ALogger::warn("Performance") << "Frame render took {}ms! Unacceptably bad performance"_format(millis);
                } else {
                    ALogger::warn("Performance") << "Frame render took {}ms! Bad performance"_format(millis);
                }
            }
        }
    }
    {
        APerformanceSection s2("emit redrawn");
        emit redrawn();
    }
}

_<AWindow> AWindow::wrapViewToWindow(const _<AView>& view, const AString& title, int width, int height, AWindow* parent, WindowStyle ws) {
    view->setExpanding();

    auto window = _new<AWindow>(title, width, height, parent, ws);
    window->setContents(Stacked {
            view
    });
    return window;
}

void AWindow::close() {
    onClosed();
}


void AWindow::onFocusAcquired() {
    mIsFocused = true;
    AViewContainer::onFocusAcquired();
}

void AWindow::onPointerMove(glm::vec2 pos, const APointerMoveEvent& event) {
    ABaseWindow::onPointerMove(pos, event);
}

void AWindow::onFocusLost() {
    mIsFocused = false;
    ABaseWindow::onFocusLost();
    if (AMenu::isOpen()) {
        AMenu::close();
    }
}

void AWindow::onKeyDown(AInput::Key key) {
    ABaseWindow::onKeyDown(key);
    if (mFocusNextViewOnTab && key == AInput::Key::TAB) {
        focusNextView();
    }
}

void AWindow::onKeyRepeat(AInput::Key key) {
    if (auto v = getFocusedView())
        v->onKeyRepeat(key);
}

ABaseWindow* AWindow::current() {
    return currentWindowStorage();
}

void AWindow::flagUpdateLayout() {
    flagRedraw();
    mUpdateLayoutFlag = true;
}


void AWindow::onCloseButtonClicked() {
    close();
}


void AWindow::setPosition(glm::ivec2 position) {
    setGeometry(position.x, position.y, getWidth(), getHeight());
}


glm::ivec2 AWindow::mapPositionTo(const glm::ivec2& position, _<AWindow> other) {
    return other->mapPosition(unmapPosition(position));
}


AWindowManager::AWindowManager(): mHandle(this) {
    mHangTimer = _new<ATimer>(10s);
    return;
    AObject::connect(mHangTimer->fired, mHangTimer, [&, thread = AThread::current()] {
        if (mWatchdog.isHang()) {
            ALogger::err("ANR") << "UI hang detected:\n" << thread->threadStacktrace();
            std::exit(-1);
        }
    });
#if !AUI_DEBUG
    mHangTimer->start();
#endif
}


AWindowManager::~AWindowManager() {

}



void AWindow::windowNativePreInit(const AString& name, int width, int height, AWindow* parent, WindowStyle ws) {
    mWindowTitle = name;
    mParentWindow = parent;
    mSize = (glm::max)(glm::ivec2{ width, height }, getMinimumSize());

    currentWindowStorage() = this;

    getWindowManager().initNativeWindow({ *this, name, width, height, ws, parent });

    setWindowStyle(ws);

    ui_thread {
        emit sizeChanged(getSize());
    };
}

_<AOverlappingSurface> AWindow::createOverlappingSurfaceImpl(const glm::ivec2& position, const glm::ivec2& size) {
    class AOverlappingWindow: public AWindow {
    public:
        AOverlappingWindow(AWindow* parent):
        AWindow("MENU", 100, 100, parent, WindowStyle::SYS) {
            setCustomStyle({ ass::Padding { 0 } });
        }
    };
    auto window = _new<AOverlappingWindow>(this);
    auto finalPos = unmapPosition(position);
    window->setGeometry(finalPos.x, finalPos.y, size.x, size.y);
    // show later
    ui_thread {
        window->show();
    };

    class MyOverlappingSurface: public AOverlappingSurface {
    public:
        void setOverlappingSurfacePosition(glm::ivec2 position) override {
            emit positionSet(position);
        }

        void setOverlappingSurfaceSize(glm::ivec2 size) override {
            emit sizeSet(size);
        }

    signals:
        emits<glm::ivec2> positionSet;
        emits<glm::ivec2> sizeSet;
    };

    auto surface = _new<MyOverlappingSurface>();
    ALayoutInflater::inflate(window, surface);
    connect(surface->positionSet, window, [this, window = window.get()](const glm::ivec2& newPos) {
        window->setPosition(unmapPosition(newPos));
    });
    connect(surface->sizeSet, window, [this, window = window.get()](const glm::ivec2& size) {
        window->setSize(size);
    });

    return surface;
}

void AWindow::closeOverlappingSurfaceImpl(AOverlappingSurface* surface) {
    if (auto c = dynamic_cast<AWindow*>(surface->getParent())) {
        c->close();
    }
}

void AWindow::forceUpdateCursor() {
    ABaseWindow::forceUpdateCursor();
    AUI_NULLSAFE(mCursor)->applyNativeCursor(this);
}

void AWindowManager::initNativeWindow(const IRenderingContext::Init& init) {
    for (const auto& graphicsApi : ARenderingContextOptions::get().initializationOrder) {
        try {
            std::visit(aui::lambda_overloaded{
                    [](const ARenderingContextOptions::DirectX11&) {
                        throw AException("DirectX is not supported");
                    },
                    [&](const ARenderingContextOptions::OpenGL& config) {
                        auto context = std::make_unique<OpenGLRenderingContext>(config);
                        context->init(init);
                        init.setRenderingContext(std::move(context));
                    },
                    [&](const ARenderingContextOptions::Software&) {
                        auto context = std::make_unique<SoftwareRenderingContext>();
                        context->init(init);
                        init.setRenderingContext(std::move(context));
                    },
            }, graphicsApi);
            return;
        } catch (const AException& e) {
            ALogger::warn("AWindowManager") << "Unable to initialize graphics API:" << e;
        }
    }
    throw AException("unable to initialize graphics");
}

bool AWindow::isClosed() const noexcept {
    return mSelfHolder == nullptr;
}<|MERGE_RESOLUTION|>--- conflicted
+++ resolved
@@ -42,14 +42,10 @@
 }
 
 void AWindow::doDrawWindow() {
-<<<<<<< HEAD
+    APerformanceSection s("AWindow::doDrawWindow");
     auto& renderer = mRenderingContext->renderer();
     renderer.setWindow(this);
     render({.position = glm::ivec2(0), .size = getSize(), .render = renderer});
-=======
-    APerformanceSection s("AWindow::doDrawWindow");
-    render({.position = glm::ivec2(0), .size = getSize()});
->>>>>>> c1460df6
 }
 
 void AWindow::createDevtoolsWindow() {
