--- conflicted
+++ resolved
@@ -18,8 +18,6 @@
 
 #include <AUI/Platform/CommonRenderingContext.h>
 #include "ARenderingContextOptions.h"
-#include "AUI/Common/AOptional.h"
-#include "AUI/GL/Framebuffer.h"
 #include "AUI/GL/OpenGLRenderer.h"
 
 class OpenGLRenderingContext: public CommonRenderingContext {
@@ -50,31 +48,6 @@
     [[nodiscard]]
     uint32_t getSupersamplingRatio() const noexcept;
 
-<<<<<<< HEAD
-    struct OffscreenRendering {
-        /**
-         * @brief Default render target where AUI normally renders to. Typically twice as big as the window size.
-         */
-        gl::Framebuffer& defaultRenderTarget;
-
-
-        /**
-         * @brief Helper render target. Typically matches window size.
-         */
-        aui::lazy<std::reference_wrapper<gl::Framebuffer>> renderTarget0;
-
-        /**
-         * @brief Helper render target. Typically matches window size.
-         */
-        aui::lazy<std::reference_wrapper<gl::Framebuffer>> renderTarget1;
-
-        glm::uvec2 windowSize;
-    };
-
-    AOptional<OffscreenRendering> getOffscreenRendering();
-
-   private:
-=======
     [[nodiscard]]
     AOptional<gl::Framebuffer*> framebuffer() noexcept {
         if (auto fb = std::get_if<gl::Framebuffer>(&mFramebuffer)) {
@@ -90,12 +63,10 @@
     static gl::Framebuffer newOffscreenRenderingFramebuffer(glm::uvec2 initialSize);
 
 private:
->>>>>>> 5a7da821
     ARenderingContextOptions::OpenGL mConfig;
     struct NotTried{}; struct Failed{}; std::variant<NotTried, Failed, gl::Framebuffer> mFramebuffer;
-    AOptional<gl::Framebuffer> mHelperFramebuffer0, mHelperFramebuffer1; // mapped to OffscreenRendering
     _<OpenGLRenderer> mRenderer;
-    glm::uvec2 mViewportSize, mWindowSize;
+    glm::uvec2 mViewportSize;
 
     static _<OpenGLRenderer> ourRenderer() {
         static _weak<OpenGLRenderer> g;
