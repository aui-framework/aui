--- conflicted
+++ resolved
@@ -16,45 +16,23 @@
 #include <AUI/Platform/SoftwareRenderingContext.h>
 #include "AStubWindowManager.h"
 
-<<<<<<< HEAD
-namespace {
-    class StubRenderingContext: public SoftwareRenderingContext {
-    public:
-        void init(const Init& init) {
-            reallocate(init.window);
-        }
-=======
 static aui::lazy<AStubWindowManager::Config> gStubWindowManagerConfig = [] {
     return AStubWindowManager::Config{};
 };
->>>>>>> 74d178ed
 
 class StubRenderingContext: public SoftwareRenderingContext {
 public:
     StubRenderingContext(AStubWindowManager& parent): mParent(parent) {}
 
-<<<<<<< HEAD
-        void destroyNativeWindow(ASurface& window) override {
-=======
     void init(const Init& init) override {
-        IRenderingContext::init(init);
         reallocate(init.window);
     }
->>>>>>> 74d178ed
 
     ~StubRenderingContext() override = default;
 
-<<<<<<< HEAD
-        void beginPaint(ASurface& window) override {
-            std::memset(mStencilBlob.data(), 0, mStencilBlob.getSize());
-        }
-
-        void endPaint(ASurface& window) override {
-=======
     void destroyNativeWindow(AWindowBase& window) override {
 
     }
->>>>>>> 74d178ed
 
     void beginPaint(AWindowBase& window) override {
         std::memset(mStencilBlob.data(), 0, mStencilBlob.getSize());
