/*
 * AUI Framework - Declarative UI toolkit for modern C++20
 * Copyright (C) 2020-2025 Alex2772 and Contributors
 *
 * SPDX-License-Identifier: MPL-2.0
 *
 * This Source Code Form is subject to the terms of the Mozilla Public
 * License, v. 2.0. If a copy of the MPL was not distributed with this
 * file, You can obtain one at http://mozilla.org/MPL/2.0/.
 */

//
// Created by alex2772 on 25.07.2018.
//

#include <cassert>
#include <cstring>
#include "Texture2DArray.h"
#include "gl.h"
#include "TextureImpl.h"
#include "Texture2D.h"

template class gl::Texture<gl::TEXTURE_2D_ARRAY>;

static constexpr auto MIPMAP_LEVELS = 1;

namespace {
/**
 * @internal
 */
struct Result {
    /*
     * GL_R16F / GL_RGB16F / GL_RGBA16F / GL_RGBA ....
     */
    GLint internalformat = 0;

    /*
     * GL_RED / GL_RGB / GL_RGBA
     */
    GLenum format = 0;

    /*
     * GL_FLOAT / GL_UNSIGNED_BYTE
     */
    GLenum type = GL_FLOAT;

    bool operator==(const Result& rhs) const;
};
}   // namespace

inline bool Result::operator==(const Result& rhs) const { return memcmp(this, &rhs, sizeof(rhs)) == 0; }

static Result recognize(AImageView image) {
<<<<<<< HEAD
    Result res;
    switch (image.format() & APixelFormat::COMPONENT_BITS) {
        case APixelFormat::R:
            res.format = GL_RED;
            switch (image.format() & APixelFormat::TYPE_BITS) {
                case APixelFormat::FLOAT:
                    res.internalformat = GL_R16F;
                    res.type = GL_FLOAT;
                    break;
                case APixelFormat::BYTE:
                    res.internalformat = GL_R8;
                    res.type = GL_UNSIGNED_BYTE;
                    break;
                default:
                    assert(0);
            }
            break;
        case APixelFormat::RGB:
            res.format = GL_RGB;
            switch (image.format() & APixelFormat::TYPE_BITS) {
                case APixelFormat::FLOAT:
                    res.internalformat = GL_RGB16F;
                    res.type = GL_FLOAT;
                    break;
                case APixelFormat::BYTE:
                    res.internalformat = GL_RGB;
                    res.type = GL_UNSIGNED_BYTE;
                    break;
                default:
                    assert(0);
            }
            break;
        case APixelFormat::RGBA:
            res.format = GL_RGBA;
            switch (image.format() & APixelFormat::TYPE_BITS) {
                case APixelFormat::FLOAT:
                    res.internalformat = GL_RGBA16F;
                    res.type = GL_FLOAT;
                    break;
                case APixelFormat::BYTE:
                    res.internalformat = GL_RGBA;
                    res.type = GL_UNSIGNED_BYTE;
                    break;
                default:
                    assert(0);
            }
            break;
        default:
            assert(0);
    }
    return res;
=======
    Result r{};
    const auto comps = (image.format() & APixelFormat::COMPONENT_BITS);
    const auto type = (image.format() & APixelFormat::TYPE_BITS);
    switch (comps) {
        case APixelFormat::R:
            r.format = GL_RED;
            break;
        case APixelFormat::RG:
            r.format = GL_RG;
            break;
        case APixelFormat::RGB:
            r.format = GL_RGB;
            break;
        case APixelFormat::RGBA:
            r.format = GL_RGBA;
            break;
        case APixelFormat::BGRA:
            #if defined(GL_BGRA_EXT) && !defined(GL_BGRA)
            r.format = GL_BGRA_EXT;
            #elif defined(GL_BGRA)
            r.format = GL_BGRA;
            #else
            ALogger::warn("Texture2D") << "Unhandled components mask for BGRA: 0x" << std::hex << comps << " (defaulting to RGBA)";
            r.format = GL_RGBA;
            #endif
            break;
        default:
            ALogger::warn("Texture2D") << "Unhandled components mask: 0x" << std::hex << comps << " (defaulting to RGBA)";
            r.format = GL_RGBA;
            break;
    }
    switch (type) {
        case APixelFormat::BYTE:
            r.type = GL_UNSIGNED_BYTE;
            if (comps == APixelFormat::R)
                r.internalformat = GL_R8;
            else if (comps == APixelFormat::RG)
                r.internalformat = GL_RG8;
            else
                r.internalformat = GL_RGBA8;
            break;
        case APixelFormat::FLOAT:
            r.type = GL_FLOAT;
            if (comps == APixelFormat::R)
                r.internalformat = GL_R32F;
            else if (comps == APixelFormat::RG)
                r.internalformat = GL_RG32F;
            else if (comps == APixelFormat::RGB)
                r.internalformat = GL_RGB32F;
            else
                r.internalformat = GL_RGBA32F;
            break;
        default:
            ALogger::warn("Texture2D") << "Unhandled type mask: 0x" << std::hex << type << " (defaulting to UBYTE RGBA8)";
            r.type = GL_UNSIGNED_BYTE;
            r.internalformat = (comps == APixelFormat::R) ? GL_R8 : (comps == APixelFormat::RGB) ? GL_RGB8 : GL_RGBA8;
            break;
    }
    return r;
>>>>>>> d93eb9d7
}

gl::Texture2DArray::Texture2DArray(glm::uvec2 textureSize, unsigned int textureCount) {
    bind();
    glTexStorage3D(GL_TEXTURE_2D_ARRAY, MIPMAP_LEVELS, GL_RGBA8, textureSize.x, textureSize.y, textureCount);
    mTextureSize = textureSize;
    mTextureCount = textureCount;
}

void gl::Texture2DArray::update(unsigned int texture, AImageView image) {
    bind();
    AUI_ASSERT(texture < mTextureCount);
    AUI_ASSERT(image.size() == mTextureSize);

    Result types = recognize(image);

    glTexSubImage3D(
        GL_TEXTURE_2D_ARRAY, 0, 0, 0, GLint(texture), image.width(), image.height(), 1, types.format, types.type,
        image.data());
}<|MERGE_RESOLUTION|>--- conflicted
+++ resolved
@@ -51,59 +51,6 @@
 inline bool Result::operator==(const Result& rhs) const { return memcmp(this, &rhs, sizeof(rhs)) == 0; }
 
 static Result recognize(AImageView image) {
-<<<<<<< HEAD
-    Result res;
-    switch (image.format() & APixelFormat::COMPONENT_BITS) {
-        case APixelFormat::R:
-            res.format = GL_RED;
-            switch (image.format() & APixelFormat::TYPE_BITS) {
-                case APixelFormat::FLOAT:
-                    res.internalformat = GL_R16F;
-                    res.type = GL_FLOAT;
-                    break;
-                case APixelFormat::BYTE:
-                    res.internalformat = GL_R8;
-                    res.type = GL_UNSIGNED_BYTE;
-                    break;
-                default:
-                    assert(0);
-            }
-            break;
-        case APixelFormat::RGB:
-            res.format = GL_RGB;
-            switch (image.format() & APixelFormat::TYPE_BITS) {
-                case APixelFormat::FLOAT:
-                    res.internalformat = GL_RGB16F;
-                    res.type = GL_FLOAT;
-                    break;
-                case APixelFormat::BYTE:
-                    res.internalformat = GL_RGB;
-                    res.type = GL_UNSIGNED_BYTE;
-                    break;
-                default:
-                    assert(0);
-            }
-            break;
-        case APixelFormat::RGBA:
-            res.format = GL_RGBA;
-            switch (image.format() & APixelFormat::TYPE_BITS) {
-                case APixelFormat::FLOAT:
-                    res.internalformat = GL_RGBA16F;
-                    res.type = GL_FLOAT;
-                    break;
-                case APixelFormat::BYTE:
-                    res.internalformat = GL_RGBA;
-                    res.type = GL_UNSIGNED_BYTE;
-                    break;
-                default:
-                    assert(0);
-            }
-            break;
-        default:
-            assert(0);
-    }
-    return res;
-=======
     Result r{};
     const auto comps = (image.format() & APixelFormat::COMPONENT_BITS);
     const auto type = (image.format() & APixelFormat::TYPE_BITS);
@@ -163,7 +110,6 @@
             break;
     }
     return r;
->>>>>>> d93eb9d7
 }
 
 gl::Texture2DArray::Texture2DArray(glm::uvec2 textureSize, unsigned int textureCount) {
