--- conflicted
+++ resolved
@@ -256,17 +256,10 @@
 
     return
             {
-<<<<<<< HEAD
                     glm::vec2{ x, h, },
                     glm::vec2{ w, h, },
                     glm::vec2{ x, y, },
                     glm::vec2{ w, y, },
-=======
-                    apply(glm::vec4{ x, h, 0, 1 }),
-                    apply(glm::vec4{ w, h, 0, 1 }),
-                    apply(glm::vec4{ x, y, 0, 1 }),
-                    apply(glm::vec4{ w, y, 0, 1 }),
->>>>>>> dae6d61d
             };
 }
 void OpenGLRenderer::drawRect(const ABrush& brush, glm::vec2 position, glm::vec2 size) {
