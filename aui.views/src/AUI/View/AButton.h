--- conflicted
+++ resolved
@@ -35,57 +35,59 @@
  * <figcaption>The button view being pressed.</figcaption>
  * </figure>
  *
+ * Button is styled with background, box shadow, and a border that highlights on hover. When pushed, the shadow
+ * disappears, making an illusion of pressing.
+ *
+ * Button can be made default. In such case, it is colored to user's accent color, making it stand out. Also, when the
+ * user presses `Enter`, the button is pushed automatically.
+ *
+ * Button usually contains text only, but in practice any view can be put in it.
+ *
  * Starting from AUI 8.0.0, AButton itself does not render text; instead, it's a styled container, which is populated
  * with any views by the user, i.e., ALabel. `Button { .content = "Text" }` does exactly this. AButton used to have
  * Qt-like methods for customization like `setIcon`, but now a modern approach takes place, which allows extensive
  * options of customization.
  *
- * Button is styled with background, box shadow, and a border that highlights on hover. When pushed, the shadow
- * disappears, making an illusion of pressing.
- *
  * # Button with a lambda handler
  *
  * This button executes the lambda upon click.
  *
- * @snippet examples/ui/button1/src/main.cpp AButton example
+ * <!-- aui:snippet examples/ui/button1/src/main.cpp AButton_example -->
  *
- * @image html docs/imgs/Screenshot_20250715_091801.png "Button with a lambda."
+ * ![imgs/Screenshot_20250715_091801.png]
  *
  * # Button with a signal-slot handler
  *
  * This button executes the member function upon click.
  *
- * @snippet examples/ui/button2/src/main.cpp AButton example
+ * <!-- aui:snippet examples/ui/button2/src/main.cpp AButton_example -->
  *
- * @image html docs/imgs/Screenshot_20250715_091801.png "Button with a signal-slot."
+ * ![](imgs/Screenshot_20250715_091801.png) "Button with a signal-slot."
  *
  * # Default button
  *
  * Button can be made default. In such case, it is colored to user's accent color, making it stand out. Also, when the
  * user presses `Enter`, the button is pushed automatically.
  *
- * @snippet examples/ui/button_default/src/main.cpp AButton example
+ * <!-- aui:snippet examples/ui/button_default/src/main.cpp AButton_example -->
  *
- * @image html docs/imgs/Screenshot_20250719_130434.png A default button.
+ * ![](imgs/Screenshot_20250719_130434.png) A default button.
  *
  * # Button with icon
  *
  * Button usually contains text only, but in practice any view can be put in it.
  *
-<<<<<<< HEAD
- * @snippet examples/ui/button_icon/src/main.cpp AButton example
+ * <!-- aui:snippet examples/ui/button_icon/src/main.cpp AButton_example -->
  *
- * @image html docs/imgs/Screenshot_20250719_130034.png Button with an icon.
+ * ![](imgs/Screenshot_20250719_130034.png) Button with an icon.
  *
  * # Styling a button
  *
  * AButton is styled as follows:
  *
- * @snippet aui.views/src/AUI/ASS/AStylesheet.cpp AButton
-=======
- * <!-- aui:include examples/ui/button/src/main.cpp -->
+ * <!-- aui:snippet aui.views/src/AUI/ASS/AStylesheet.cpp AButton -->
  *
->>>>>>> dc955bf1
+ * See @ref declarative::Button for a declarative form and examples.
  */
 class API_AUI_VIEWS AButton : public AViewContainer {
 public:
@@ -125,10 +127,11 @@
 };
 
 namespace declarative {
+
+/// [declarative_example]
 /**
  * @declarativeformof{AButton}
  */
-<<<<<<< HEAD
 struct Button {
     std::variant<contract::In<AString>, _<AView>> content;
     contract::Slot<> onClick;
@@ -150,47 +153,8 @@
         button->setContents(Centered { std::move(std::get<_<AView>>(content)) });
         return button;
     }
-=======
-struct Button : aui::ui_building::view_container_layout<AStackedLayout, AButtonEx> {
-    /**
-     * @brief Basic label initializer.
-     * @details
-     * ```cpp
-     * Button { "Action label" }.connect(&AView::clicked, this, [] {
-     *   // action
-     * }),
-     * ```
-     */
-    Button(AString text) : layouted_container_factory<AStackedLayout, AButtonEx>({ Label { std::move(text) } }) {}
-
-    /**
-     * @brief Basic label initializer.
-     * @details
-     * ```cpp
-     * Button { "Action label" }.connect(&AView::clicked, this, [] {
-     *   // action
-     * }),
-     * ```
-     */
-    Button(const char* text) : layouted_container_factory<AStackedLayout, AButtonEx>({ Label { text } }) {}
-
-    /**
-     * @brief An explicit form of AButton where you can put any views in it, i.e., icons.
-     * @details
-     * ```cpp
-     * Button {
-     *   Icon { ":img/cart.svg" },
-     *   Label { "Cart" },
-     * }.connect(&AView::clicked, this, [] {
-     *   // action
-     * }),
-     * ```
-     */
-    template <typename... Views>
-    Button(Views&&... views)
-        : layouted_container_factory<AStackedLayout, AButtonEx>(Horizontal { std::forward<Views>(views)... } ) {}
->>>>>>> dc955bf1
 };
+/// [declarative_example]
 }   // namespace declarative
 
 namespace ass::button {
