﻿/*
 * AUI Framework - Declarative UI toolkit for modern C++20
 * Copyright (C) 2020-2025 Alex2772 and Contributors
 *
 * SPDX-License-Identifier: MPL-2.0
 *
 * This Source Code Form is subject to the terms of the Mozilla Public
 * License, v. 2.0. If a copy of the MPL was not distributed with this
 * file, You can obtain one at http://mozilla.org/MPL/2.0/.
 */

#include <range/v3/all.hpp>

#include "AAbstractLabel.h"
#include <AUI/Render/RenderHints.h>
#include <glm/gtc/matrix_transform.hpp>
#include <utility>

#include "AViewContainer.h"

#include <AUI/Platform/AWindow.h>
#include <AUI/Util/kAUI.h>


AAbstractLabel::AAbstractLabel() {

}


void AAbstractLabel::render(ARenderContext context) {
    AView::render(context);

    doRenderText(context.render);
}

int AAbstractLabel::getContentMinimumWidth() {
    if (mTextOverflow != ATextOverflow::NONE)
        return 0;

    int acc = mPrerendered ? mPrerendered->getWidth() : getFontStyle().getWidth(mText);
    if (mIcon) {
        acc += getIconSize().x * 2;
    }
    return acc;
}

int AAbstractLabel::getContentMinimumHeight() {
    if (mText.empty())
        return 0;

    // Normally, text will be rendered as this:
    //
    //
    //      - - - - - - - - - - - - - - - - - - - - - - - - - - - - - - - - - - - - - - - - - - -
    //      ^                          *@@@@@                                                 ^
    //      |                          #@@@@@                                                 |
    //    A |                          #@@@@@                                                 |
    //    S |                          #@@@@@                                                 |
    //    C |                          #@@@@@                                                 |
    //    E |        .:-=+******+=-.   #@@@@@     :+++++=                   .++++++.          |
    //    N |     .-*@@@@@@@@@@@@@@@#-.+@@@@@      +@@@@@+.                .#@@@@@-           |
    //    D |   .+@@@@@@%*-:...::=*%@@@%@@@@@       =@@@@@+.              .#@@@@@-            |
    //    E |  .%@@@@@#.            .#@@@@@@@        =@@@@@+              #@@@@@-             |
    //    R |  #@@@@@=.              .+@@@@@@        .-@@@@@+            *@@@@@-              | S
    //      | :@@@@@#.                .@@@@@@          -@@@@@+          +@@@@@-               | I
    //      | +@@@@@+                  #@@@@@           -@@@@@+        +@@@@@-                | Z
    //      | +@@@@@=                  *@@@@@            -@@@@@+.     =@@@@@=                 | E
    //      | -@@@@@*                  #@@@@@             :@@@@@+.   =@@@@@=                  |
    //      | .@@@@@@:                :@@@@@@              :@@@@@=  -@@@@@=                   |
    //      |  :@@@@@@-              :@@@@@@@               .@@@@@-.@@@@@=.                   |
    //      |   :#@@@@@%+-..   ...-+%@@@@@@@@                .%@@@%%@@@@=                     |
    //      |    .-*@@@@@@@@@@@@@@@@@*-:@@@@@                 .%@@@@@@@=                      |
    // -----+------ .:=**#%%%%%##*+-. - +#### ---------------- .%@@@@@= ----------------------------> baseline
    //    D |                                                 .=@@@@@=                        |
    //    E |                                                .+@@@@@=                         |
    //    S |                                               .%@@@@@-.                         |
    //    C |                                      --:::-=*%@@@@@*.                           |
    //    E |                                      %@@@@@@@@@@%+:.                            |
    //    N v                                      =**####*+-:.                               V
    //    D - - - - - - - - - - - - - - - - - - - - - - - - - - - - - - - - - - - - - - - - - - -
    //    E
    //    R
    //
    // However, it feels like it stuck to the top of the border. So, we'll just add the height of descender, so it
    // basically mirrors the descender at the bottom. This way, CAPITALS are centered, and text feels natural.
    //
    //      - - - - - - - - - - - - - - - - - - - - - - - - - - - - - - - - - - - - - - - - - - -
    //      ^
    //      |
    //      |   <-------- added height
    //      |
    //      |
    //      | - - - - - - - - - - - - - - - - - - - - - - - - - - - - - - - - - - - - - - - - - -
    //      ^                          *@@@@@                                                 ^
    //      |                          #@@@@@                                                 |
    //    A |                          #@@@@@                                                 |
    //    S |                          #@@@@@                                                 |
    //    C |                          #@@@@@                                                 |
    //    E |        .:-=+******+=-.   #@@@@@     :+++++=                   .++++++.          |
    //    N |     .-*@@@@@@@@@@@@@@@#-.+@@@@@      +@@@@@+.                .#@@@@@-           |
    //    D |   .+@@@@@@%*-:...::=*%@@@%@@@@@       =@@@@@+.              .#@@@@@-            |
    //    E |  .%@@@@@#.            .#@@@@@@@        =@@@@@+              #@@@@@-             |
    //    R |  #@@@@@=.              .+@@@@@@        .-@@@@@+            *@@@@@-              | S
    //      | :@@@@@#.                .@@@@@@          -@@@@@+          +@@@@@-               | I
    //      | +@@@@@+                  #@@@@@           -@@@@@+        +@@@@@-                | Z
    //      | +@@@@@=                  *@@@@@            -@@@@@+.     =@@@@@=                 | E
    //      | -@@@@@*                  #@@@@@             :@@@@@+.   =@@@@@=                  |
    //      | .@@@@@@:                :@@@@@@              :@@@@@=  -@@@@@=                   |
    //      |  :@@@@@@-              :@@@@@@@               .@@@@@-.@@@@@=.                   |
    //      |   :#@@@@@%+-..   ...-+%@@@@@@@@                .%@@@%%@@@@=                     |
    //      |    .-*@@@@@@@@@@@@@@@@@*-:@@@@@                 .%@@@@@@@=                      |
    // -----+------ .:=**#%%%%%##*+-. - +#### ---------------- .%@@@@@= ----------------------------> baseline
    //    D |                                                 .=@@@@@=                        |
    //    E |                                                .+@@@@@=                         |
    //    S |                                               .%@@@@@-.                         |
    //    C |                                      --:::-=*%@@@@@*.                           |
    //    E |                                      %@@@@@@@@@@%+:.                            |
    //    N v                                      =**####*+-:.                               V
    //    D - - - - - - - - - - - - - - - - - - - - - - - - - - - - - - - - - - - - - - - - - - -
    //    E
    //    R

    return getFontStyle().size * (1 + ranges::count(mText.toStdString(), '\n')) + getFontStyle().font->getDescenderHeight(getFontStyle().size);
}


void AAbstractLabel::setSize(glm::ivec2 size) {
    AView::setSize(size);
    if (mTextOverflow != ATextOverflow::NONE) {
        mPrerendered = nullptr;
        redraw();
    }
}

template<class Iterator>
Iterator AAbstractLabel::findFirstOverflowedIndex(const Iterator& begin,
                                                  const Iterator& end,
                                                  int overflowingWidth) {
    size_t gotWidth = 0;
    for (Iterator it = begin; it != end; ++it) {
        gotWidth += getFontStyle().getWidth(it, it + 1);
        if (gotWidth <= overflowingWidth)
            continue;

        return it;
    }

    return end;
}

template<class Iterator>
Iterator AAbstractLabel::processTextOverflow(Iterator begin, Iterator end, int overflowingWidth) {
    static constexpr char32_t ELLIPSIS = U'…';
    auto firstOverflowedIt = findFirstOverflowedIndex(
        begin, end, overflowingWidth - (mTextOverflow == ATextOverflow::ELLIPSIS ? getFontStyle().getWidth({&ELLIPSIS, 1}) : 0));
    if (firstOverflowedIt == end) {
        return end;
    }
    if (mTextOverflow == ATextOverflow::ELLIPSIS) {
<<<<<<< HEAD
        *firstOverflowedIt = ELLIPSIS;
        ++firstOverflowedIt;
    }
    return firstOverflowedIt;
=======
        firstOverflowedIt = ELLIPSIS;
        firstOverflowedIt++;
    }

    for (auto it = firstOverflowedIt; it != end; ++it) {
        it = ' ';
    }
>>>>>>> aea6af5a
}

void AAbstractLabel::processTextOverflow(AString& text) {
    if (mTextOverflow == ATextOverflow::NONE)
        return;

    int overflowingWidth;
    if (getFixedSize().x == 0) {
        overflowingWidth = getMaxSize().x;
    } else {
        overflowingWidth = std::min(getMaxSize().x, getFixedSize().x);
    }

    overflowingWidth = std::min(overflowingWidth, mSize.x);

    mIsTextTooLarge = getFontStyle().getWidth(text) > overflowingWidth;
    if (!mIsTextTooLarge)
        return;

    auto it = processTextOverflow(text.begin(), text.end(), overflowingWidth);
    text.erase(it, text.end());
}

void AAbstractLabel::doPrerender(IRenderer& render) {
    auto fs = getFontStyle();
    if (!mText.empty()) {
        AString transformedText = getTransformedText();
        processTextOverflow(transformedText);
        mPrerendered = render.prerenderString({0, 0}, transformedText, fs);
    }
}

void AAbstractLabel::doRenderText(IRenderer& render) {
    if (!mPrerendered) {
        doPrerender(render);
    }


    if (mPrerendered) {
        mTextLeftOffset = 0;
        auto requiredSpace = getIconSize();
        auto iconY = glm::ceil((getHeight() - requiredSpace.y) / 2.0);
        auto alignLeft = [&] {
            if (mIcon) {
                requiredSpace *= getHeight() / requiredSpace.y;
                RenderHints::PushState s(render);
                render.setColor(mIconColor);
                render.setTransform(glm::translate(glm::mat4(1.f),
                                                   glm::vec3(mPadding.left + mTextLeftOffset, iconY, 0)));
                IDrawable::Params p;
                p.size = requiredSpace;
                mIcon->draw(render, p);
                mTextLeftOffset += requiredSpace.x + 4_dp;
            }
        };

        if (mIsTextTooLarge) {
            alignLeft();
        } else {
            switch (getFontStyle().align) {
                case ATextAlign::LEFT:
                    alignLeft();
                    break;
                case ATextAlign::CENTER:
                    mTextLeftOffset += (getContentWidth() - mPrerendered->getWidth()) / 2;
                    if (mIcon) {
                        mTextLeftOffset += requiredSpace.x / 2;
                        RenderHints::PushState s(render);
                        render.setColor(mIconColor);
                        render.setTransform(glm::translate(glm::mat4(1.f),
                                                           glm::vec3(mTextLeftOffset - (mPrerendered->getWidth()) / 2 -
                                                                     requiredSpace.x,
                                                                     iconY, 0)));

                        IDrawable::Params p;
                        p.size = requiredSpace;
                        mIcon->draw(render, p);
                    }

                    break;

                case ATextAlign::RIGHT:
                    mTextLeftOffset += getContentWidth() - mPrerendered->getWidth();
                    if (mIcon) {
                        RenderHints::PushState s(render);
                        render.setColor(mIconColor);
                        render.setTransform(glm::translate(glm::mat4(1.f),
                                                           glm::vec3(mPadding.left + mTextLeftOffset -
                                                                     (mPrerendered ? mPrerendered->getWidth() : 0) -
                                                                     requiredSpace.x / 2,
                                                                     iconY, 0)));

                        IDrawable::Params p;
                        p.size = requiredSpace;
                        mIcon->draw(render, p);
                    }

                    break;
                case ATextAlign::JUSTIFY:
                    break;
            }
        }

        if (mPrerendered) {
            int y = mPadding.top + getFontStyle().getAscenderHeight();

            // adding height of descender we established in getContentMinimumHeight, see explanation there.
            y += getFontStyle().font->getDescenderHeight(getFontStyle().size);

            if (mVerticalAlign == VerticalAlign::MIDDLE) {
                y = (glm::max)(y,
                               y + int(glm::ceil((getContentHeight() - getContentMinimumHeight())) / 2.0));
            }
            RenderHints::PushMatrix m(render);
            render.translate({mTextLeftOffset + mPadding.left, y});
            render.setColor(textColor());
            mPrerendered->draw();
        }
    }
}

AString AAbstractLabel::getTransformedText() {
    if (text()->empty())
        return {};
    switch (mTextTransform) {
        case TextTransform::UPPERCASE:
            return text()->uppercase();
        case TextTransform::LOWERCASE:
            return text()->lowercase();
        case TextTransform::NONE:
            break;
    }
    return text();
}

void AAbstractLabel::onDpiChanged() {
    AView::onDpiChanged();
    AUI_UI_THREAD_X [this, self = shared_from_this()] {
        mPrerendered = nullptr;
        redraw();
    };
}

void AAbstractLabel::invalidateFont() {
    mPrerendered = nullptr;
    markMinContentSizeInvalid();
    redraw();
}

glm::ivec2 AAbstractLabel::getIconSize() const {
    if (mIcon) {
        return {mIcon->getSizeHint().x * getContentHeight() / mIcon->getSizeHint().y, getContentHeight()};
    }
    return {};
}

AString AAbstractLabel::toString() const {
    return mText;
}

void AAbstractLabel::setText(AString newText) {
    AUI_ASSERT_UI_THREAD_ONLY();
    if (mText == newText) {
        return;
    }
    mText = std::move(newText);
    mPrerendered = nullptr;

    markMinContentSizeInvalid();
    redraw();

    emit mTextChanged(mText);
}

void AAbstractLabel::invalidateAllStyles() {
    invalidateAllStylesFont();
    AView::invalidateAllStyles();
}

void AAbstractLabel::commitStyle() {
    AView::commitStyle();
    commitStyleFont();
}<|MERGE_RESOLUTION|>--- conflicted
+++ resolved
@@ -21,6 +21,7 @@
 #include <AUI/Platform/AWindow.h>
 #include <AUI/Util/kAUI.h>
 
+static constexpr char32_t ELLIPSIS = U'…';
 
 AAbstractLabel::AAbstractLabel() {
 
@@ -34,8 +35,14 @@
 }
 
 int AAbstractLabel::getContentMinimumWidth() {
-    if (mTextOverflow != ATextOverflow::NONE)
-        return 0;
+    switch (mTextOverflow) {
+        case ATextOverflow::ELLIPSIS:
+            return getFontStyle().getWidth(AString::fromUtf32(std::u32string_view(&ELLIPSIS, 1)));
+        case ATextOverflow::CLIP:
+            return 0;
+        case ATextOverflow::NONE:
+            break;
+    }
 
     int acc = mPrerendered ? mPrerendered->getWidth() : getFontStyle().getWidth(mText);
     if (mIcon) {
@@ -135,11 +142,12 @@
 template<class Iterator>
 Iterator AAbstractLabel::findFirstOverflowedIndex(const Iterator& begin,
                                                   const Iterator& end,
-                                                  int overflowingWidth) {
+                                                  int maxWidth) {
+    maxWidth = std::max(maxWidth, 0);
     size_t gotWidth = 0;
     for (Iterator it = begin; it != end; ++it) {
         gotWidth += getFontStyle().getWidth(it, it + 1);
-        if (gotWidth <= overflowingWidth)
+        if (gotWidth <= maxWidth)
             continue;
 
         return it;
@@ -149,28 +157,17 @@
 }
 
 template<class Iterator>
-Iterator AAbstractLabel::processTextOverflow(Iterator begin, Iterator end, int overflowingWidth) {
-    static constexpr char32_t ELLIPSIS = U'…';
+Iterator AAbstractLabel::processTextOverflow(Iterator begin, Iterator end, int maxWidth) {
     auto firstOverflowedIt = findFirstOverflowedIndex(
-        begin, end, overflowingWidth - (mTextOverflow == ATextOverflow::ELLIPSIS ? getFontStyle().getWidth({&ELLIPSIS, 1}) : 0));
+        begin, end, maxWidth - (mTextOverflow == ATextOverflow::ELLIPSIS ? getFontStyle().getWidth({&ELLIPSIS, 1}) : 0));
     if (firstOverflowedIt == end) {
         return end;
     }
     if (mTextOverflow == ATextOverflow::ELLIPSIS) {
-<<<<<<< HEAD
-        *firstOverflowedIt = ELLIPSIS;
+        firstOverflowedIt = ELLIPSIS;
         ++firstOverflowedIt;
     }
     return firstOverflowedIt;
-=======
-        firstOverflowedIt = ELLIPSIS;
-        firstOverflowedIt++;
-    }
-
-    for (auto it = firstOverflowedIt; it != end; ++it) {
-        it = ' ';
-    }
->>>>>>> aea6af5a
 }
 
 void AAbstractLabel::processTextOverflow(AString& text) {
