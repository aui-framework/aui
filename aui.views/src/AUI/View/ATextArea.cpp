/*
 * AUI Framework - Declarative UI toolkit for modern C++20
 * Copyright (C) 2020-2024 Alex2772 and Contributors
 *
 * SPDX-License-Identifier: MPL-2.0
 *
 * This Source Code Form is subject to the terms of the Mozilla Public
 * License, v. 2.0. If a copy of the MPL was not distributed with this
 * file, You can obtain one at http://mozilla.org/MPL/2.0/.
 */

//
// Created by alex2 on 5/22/2021.
//


#include <AUI/Layout/AHorizontalLayout.h>
#include <AUI/Util/kAUI.h>
#include <AUI/Util/AMetric.h>
#include "ATextArea.h"
#include <optional>
#include <glm/ext/matrix_transform.hpp>


class ATextArea::TextAreaField: public AAbstractTypeableView {
private:
    ATextArea& mTextArea;
    struct Line {
        AString text;
        _<IRenderer::IPrerenderedString> prerendered;
    };

    AVector<Line> mLines;

    /**
     * Full text. Must be set to null if mLines changed.
     */
    mutable AOptional<AString> mFullText;

    int mScroll = 0;

    void updateWordWrap(const AString& text) {
        mLines.clear();
        mFullText = text;
    }

    void updateScrollDimensions() {
        mTextArea.mScrollbar->setScrollDimensions(getContentHeight(),
                                                  mLines.size() * getFontStyle().getLineHeight());
    }
    void pushScrollMatrix(IRenderer& render) {
        render.setTransform(glm::translate(glm::mat4(), glm::vec3(0, -mScroll, 0)));
    }

public:
    TextAreaField(ATextArea& textArea) : mTextArea(textArea) {

        connect(mTextArea.mScrollbar->scrolled, [&](int scroll) {
            mScroll = scroll;
            redraw();
        });
        addAssName(".text-area-field");
    }

    void setSize(glm::ivec2 size) override {
        bool widthChanged = getWidth() != size.x;
        bool heightChanged = getHeight() != size.y;
        AView::setSize(size);

        if (widthChanged) {
            mLines.clear();
        } else if (heightChanged) {
            updateScrollDimensions();
        }
    }

    void setText(const AString& t) override {
        mLines.clear();
        AAbstractTypeableView::setText(t);
        updateWordWrap(t);
    }

    /**
     * @note This function is expensive!
     * @return containing text
     */
    const AString& text() const override {
        if (!mFullText) {
            AString s;
            s.reserve(length());

            for (auto& l: mLines) {
                s += l.text;
            }
            mFullText = std::move(s);
        }
        return *mFullText;
    }

    size_t textLength() const override {
        size_t length = 0;
        for (auto& l : mLines) {
            length += l.text.length();
        }
        return length;
    }

<<<<<<< HEAD
    void render(ClipOptimizationContext context) override {
=======
    void render(ARenderContext ctx) override {
        // TODO stub
        /*
>>>>>>> 1d9212a3
        if (mLines.empty() && !mFullText->empty()) {
            size_t wordWrappingPos = 0;
            while (wordWrappingPos < mFullText->length()) {
                AString line = getFontStyle().font->trimStringToWidth(getFontStyle(),
                                                                      mFullText->begin() + wordWrappingPos,
                                                                      mFullText->end(),
                                                                      getContentWidth());
                wordWrappingPos += glm::max(line.length(), size_t(1));
                mLines.push_back(Line{ std::move(line), {} });
            }
            updateScrollDimensions();
<<<<<<< HEAD
        }
        AView::render(context);
=======
        }*/
        AView::render(ctx);
>>>>>>> 1d9212a3

        auto drawText = [&] {
            size_t lineHeight = getFontStyle().getLineHeight();
            size_t viewHeight = getContentHeight();
            for (size_t i = mScroll / getFontStyle().getLineHeight(); i < mLines.size(); ++i) {
                if (i * lineHeight > viewHeight + mScroll) {
                    return;
                }

                if (mLines[i].text.empty()) {
                    continue;
                }

                if (!mLines[i].prerendered) {
                    mLines[i].prerendered = ctx.render.prerenderString({0, 0}, mLines[i].text, getFontStyle());
                }
                RenderHints::PushMatrix m(ctx.render);
                ctx.render.translate({mPadding.left - mHorizontalScroll,
                                    mPadding.top + i * getFontStyle().getLineHeight() - mScroll });
                mLines[i].prerendered->draw();
            }
        };

        if (hasFocus() && mTextArea.mEditable) {
            int absoluteCursorPos;
            {
                RenderHints::PushMatrix m(ctx.render);
                pushScrollMatrix(ctx.render);
                absoluteCursorPos = ACursorSelectable::drawSelectionPre(ctx.render);
            }

            drawText();

            {
                RenderHints::PushMatrix m(ctx.render);
                ACursorSelectable::drawSelectionPost(ctx.render);
            }

            // cursor
            if (mTextArea.mEditable && hasFocus() && isCursorBlinkVisible()) {
                if (absoluteCursorPos < 0) {
                    mHorizontalScroll += absoluteCursorPos;
                    redraw();
                } else if (getWidth() < absoluteCursorPos + mPadding.horizontal() + 1) {
                    mHorizontalScroll += absoluteCursorPos - getWidth() + mPadding.horizontal() + 1;
                    redraw();
                }

                ctx.render.rectangle(ASolidBrush{},
                                     {mPadding.left + absoluteCursorPos, mPadding.top},
                                     {glm::ceil(1_dp), getFontStyle().size + 3});
            }
            // TODO STUB
            // glBlendFunc(GL_SRC_ALPHA, GL_ONE_MINUS_SRC_ALPHA);
        } else {
            drawText();
        }
    }

    void onCharEntered(char16_t c) override {
        AView::onCharEntered(c);
        if (mTextArea.mEditable) {
            enterChar(c);
        }
    }

protected:
    void invalidateFont() override {
        for (auto& l : mLines) {
            l.prerendered = nullptr;
        }
    }

    void typeableErase(size_t begin, size_t end) override {
        if (!mTextArea.mEditable) {
            return;
        }
        // find line number and offset
        size_t lineNumber = 0;
        size_t offset = 0;
        for (size_t currentLineLength; ; offset -= currentLineLength, ++lineNumber) {
            if (lineNumber >= mLines.size()) {
                // error: out of bounds
                return;
            }
            currentLineLength = mLines[lineNumber].text.length();
            if (begin - offset < currentLineLength) {
                // found
                break;
            }
        }

        // do erase
        auto& firstLine = mLines[lineNumber];
        auto& firstText = firstLine.text;
        if (end == -1) {
            // _________
            // _____####
            // #########
            // #########

            // erase string till end
            firstText.erase(firstText.begin() + (begin - offset), firstText.end());

            // erase lines till end
            mLines.erase(mLines.begin() + lineNumber + 1, mLines.end());
            return;
        } else {
            // check if erase ends before the end of the line
            if ((begin - offset) < firstText.length()) {
                // _________
                // __###____
                // _________
                firstText.erase(firstText.begin() + begin - offset, firstText.begin() + end - offset);
            } else {
                if (begin == offset) {
                    // _________
                    // #########
                    // #########
                    // ######___

                    // we can delete whole lines
                    // this breaks firstLine and firstText
                    do {
                        offset += mLines[lineNumber].text.length();
                        mLines.erase(mLines.begin() + lineNumber);
                    } while ((end - offset) > mLines[lineNumber].text.length());

                    // the last line left
                    if (end > offset) {
                        // ######___
                        auto& t = mLines[lineNumber].text;
                        t.erase(t.begin(), t.begin() + (end - offset));
                    }
                } else {
                    // _________
                    // ___#######
                    // #########
                    // ######___
                    AUI_ASSERT(0);
                }
            }
            firstText.erase(firstText.begin() + (begin - offset), firstText.begin() + (end - offset));
            firstLine.prerendered = nullptr;
        }
    }

    bool typeableInsert(size_t at, const AString& toInsert) override {
        if (!mTextArea.mEditable) {
            return false;
        }
        AUI_ASSERT(0);
        return true;
    }

    bool typeableInsert(size_t at, char16_t toInsert) override {
        if (!mTextArea.mEditable) {
            return false;
        }
        for (size_t i = 0; i < mLines.size(); ++i) {
            auto& text = mLines[i].text;
            size_t length = text.length();
            if (at <= length) {
                // found target line
                // at is now offset relative to begin of current line text

                // insert single symbol
                text.insert(at++, toInsert);
                if (toInsert == '\n') {
                    if (text.length() == at) {
                        // just create a new blank line
                        mLines.insert(mLines.begin() + at, {});
                    } else {
                        // split line
                        auto secondPart = text.substr(at);
                        text.resize(at);
                        mLines.insert(mLines.begin() + at, {secondPart, {}});
                        mLines[i].prerendered = nullptr;
                    }
                } else {
                    mLines[i].prerendered = nullptr;
                }
                return true;
            } else {
                // not found, continue searching
                at -= length;
            }
        }

        // no lines, create a new one
        mLines.push_back({AString(toInsert), {}});
        return false;
    }

    size_t typeableFind(char16_t c, size_t startPos) override {
        size_t s = 0;
        for (auto& l : mLines) {
            size_t absoluteEnd = s + l.text.length();
            size_t r;
            if (startPos <= s) {
                // ignore startPos
                r = l.text.find(c);
            } else if (absoluteEnd < startPos) {
                r = l.text.find(c, startPos - s);
            } else {
                s = absoluteEnd;
                continue;
            }
            if (r != AString::NPOS) {
                return r + s;
            }
            s = absoluteEnd;
        }
        return AString::NPOS;
    }

    size_t typeableReverseFind(char16_t c, size_t startPos) override {
        return AString::NPOS;
    }

    size_t length() const override {
        size_t accumulator = 0;

        for (auto& l : mLines) {
            accumulator += l.text.length();
        }

        return accumulator;
    }
};

ATextArea::ATextArea() {
    addAssName(".input-field");
    setLayout(std::make_unique<AHorizontalLayout>());
    mScrollbar = _new<AScrollbar>();
    addView(mTextField = _new<TextAreaField>(*this) let {
        it->setExpanding();
    });
    addView(mScrollbar);
}

ATextArea::ATextArea(const AString& text):
    ATextArea()
{
    mTextField->setText(text);
}

int ATextArea::getContentMinimumHeight(ALayoutDirection layout) {
    return 80_dp;
}

void ATextArea::onScroll(const AScrollEvent& event) {
    //AViewContainer::onScroll(pos, delta);
    mScrollbar->onScroll(event);
}
<|MERGE_RESOLUTION|>--- conflicted
+++ resolved
@@ -105,13 +105,7 @@
         return length;
     }
 
-<<<<<<< HEAD
-    void render(ClipOptimizationContext context) override {
-=======
     void render(ARenderContext ctx) override {
-        // TODO stub
-        /*
->>>>>>> 1d9212a3
         if (mLines.empty() && !mFullText->empty()) {
             size_t wordWrappingPos = 0;
             while (wordWrappingPos < mFullText->length()) {
@@ -123,13 +117,8 @@
                 mLines.push_back(Line{ std::move(line), {} });
             }
             updateScrollDimensions();
-<<<<<<< HEAD
-        }
-        AView::render(context);
-=======
-        }*/
+        }
         AView::render(ctx);
->>>>>>> 1d9212a3
 
         auto drawText = [&] {
             size_t lineHeight = getFontStyle().getLineHeight();
