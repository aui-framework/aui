// AUI Framework - Declarative UI toolkit for modern C++17
// Copyright (C) 2020-2023 Alex2772
//
// This library is free software; you can redistribute it and/or
// modify it under the terms of the GNU Lesser General Public
// License as published by the Free Software Foundation; either
// version 2 of the License, or (at your option) any later version.
//
// This library is distributed in the hope that it will be useful,
// but WITHOUT ANY WARRANTY; without even the implied warranty of
// MERCHANTABILITY or FITNESS FOR A PARTICULAR PURPOSE.	 See the GNU
// Lesser General Public License for more details.
//
// You should have received a copy of the GNU Lesser General Public
// License along with this library. If not, see <http://www.gnu.org/licenses/>.

#pragma once

#include <chrono>
#include <functional>
#include <array>

#include <glm/glm.hpp>

#include <AUI/ASS/Declaration/IDeclaration.h>
#include "AUI/Common/ABoxFields.h"
#include "AUI/Common/ADeque.h"
#include "AUI/Common/AObject.h"
#include "AUI/Common/SharedPtr.h"
#include "AUI/Platform/ACursor.h"
#include "AUI/Platform/AInput.h"
#include "AUI/Reflect/AClass.h"
#include "AUI/Font/AFontStyle.h"
#include "AUI/Util/AFieldSignalEmitter.h"
#include "AUI/Util/IBackgroundEffect.h"
#include <AUI/ASS/RuleWithoutSelector.h>
#include <AUI/Enum/AOverflow.h>
#include <AUI/Enum/Visibility.h>
#include <AUI/Enum/MouseCollisionPolicy.h>
#include <AUI/Event/AGestureEvent.h>
#include <AUI/Util/ALayoutDirection.h>
#include <AUI/Action/AMenu.h>


class Render;
class AWindow;
class ABaseWindow;
class AViewContainer;
class AAnimator;
class AAssHelper;
class AStylesheet;


/**
 * @defgroup useful_views Views
 * @ingroup views
 * @brief All views that ready to use
 */

/**
 * @brief Base class of all UI objects.
 *
 * @details
 * A class that describes the minimum unit that can be placed in a container (including a window) that takes up
*  some space on the screen, responds to changes in size, position, moving the cursor, pressing / releasing
*  keys and buttons, mouse wheel, etc...
 *
 * Analogue to Qt's QWidget, Android's View.
 *
 * @ingroup useful_views
 */
class API_AUI_VIEWS AView: public AObject
{
    friend class AViewContainer;
private:
<<<<<<< HEAD

    std::function<void(const _<AView>&)> mOnChildFocused;

=======
>>>>>>> 45b212bd
    /**
     * @brief Animation.
     */
    _<AAnimator> mAnimator;

    /**
     * @brief Controls how does the overflow (stencil) mask is produced.
     */
    AOverflowMask mOverflowMask = AOverflowMask::ROUNDED_RECT;

    /**
     * @see Visibility
     */
    Visibility mVisibility = Visibility::VISIBLE;

    /**
     * @brief Helper middleware object for handling ASS state updates (hover, active, etc...)
     */
    _<AAssHelper> mAssHelper;

    /**
     * @brief border-radius, specified in ASS.
     */
    float mBorderRadius = 0;

    /**
     * @brief Mouse collision policy. See MouseCollisionPolicy.
     */
    MouseCollisionPolicy mMouseCollisionPolicy = MouseCollisionPolicy::DEFAULT;

    /**
     * @brief Font style for this AView.
     */
    AFontStyle mFontStyle;

    /**
     * @brief opacity, specified in ASS.
     */
    float mOpacity = 1;

    /**
     * @brief Determines whether display graphics that go out of the bounds of this AView or not.
     */
    AOverflow mOverflow = AOverflow::VISIBLE;

    /**
     * @brief Extra stylesheet, specified by declarative::Style.
     * @details
     * Extra stylesheet is applied for this view and all his children recursively.
     *
     * Unlike custom style, extra stylesheet has multiple rules with selectors and it applies for the children
     * recursively.
     *
     * Extra stylesheet overrides the global stylesheet on conflicts.
     */
    _<AStylesheet> mExtraStylesheet;

    /**
     * @brief Called when parent's enable state is changed. Overridden in AViewContainer.
     * @param enabled
     */
    virtual void notifyParentEnabledStateChanged(bool enabled);


    /**
     * @brief Returns parent layout direction. If there's no parent, or parent does not have layout,
     *        ALayoutDirection::NONE returned.
     */
    [[nodiscard]]
    ALayoutDirection parentLayoutDirection() const noexcept;

    /**
     * @brief Redraw requested flag for this particular view/
     * @details
     * This flag is set in redraw() method and reset in AView::render(). redraw() method does not actually requests
     * redraw of window if mRedrawRequested. This approach ignores sequential redraw() calls if the view is not even
     * drawn.
     */
    bool mRedrawRequested = false;

protected:
    /**
     * @brief Parent AView.
     */
    AViewContainer* mParent = nullptr;

    /**
     * @brief Determines how to display text that go out of the bounds.
     */
    TextOverflow mTextOverflow = TextOverflow::NONE;

    /**
     * @brief Drawing list, or baking drawing commands so that you don't have to parse the ASS every time.
     */
    std::array<ass::decl::IDeclarationBase*, int(ass::decl::DeclarationSlot::COUNT)> mAss;

    /**
     * @brief Custom ASS Rules
     */
    RuleWithoutSelector mCustomStyleRule;

    /**
     * @brief Determines shape which should pointer take when it's above this AView.
     */
    AOptional<ACursor> mCursor = ACursor::DEFAULT;

    /**
     * @brief Top left corner's position relative to top left corner's position of the parent AView.
     */
    glm::ivec2 mPosition;

    /**
     * @brief Size, including content area, border and padding.
     */
    glm::ivec2 mSize = glm::ivec2(20, 20);

    /**
     * @brief Expansion coefficient. Hints layout manager how much this AView should be extended relative to other
     *        AViews in the same container.
     */
    glm::ivec2 mExpanding = {0, 0};

    /**
     * @brief Minimal size.
     */
    glm::ivec2 mMinSize = {0, 0};

    /**
     * @brief Maximal size.
     */
    glm::ivec2 mMaxSize = {0x7fffffff, 0x7fffffff};

    /**
     * @brief Fixed size.
     */
    glm::ivec2 mFixedSize = {0, 0};

    /**
     * @brief Margin, which defines the spacing around this AView. Processed by the layout manager.
     */
    ABoxFields mMargin;

    /**
     * @brief Padding, which defines the spacing around content area inside the view. Processed by AView implementation.
     */
    ABoxFields mPadding;

    /**
     * @brief ASS class names.
     */
    ASet<AString> mAssNames;

    /**
     * @brief defines if the next view must be focused on tab button pressed
     */
    bool mFocusNextViewOnTab = true;

    void requestLayoutUpdate();

    /**
     * Converts touch screen events to desktop.
     * <dl>
     *   <dt><b>AFingerDragEvent</b></dt>
     *   <dd>Emulates mouse wheel scroll</dd>
     *   <dt><b>ALongPressEvent</b></dt>
     *   <dd>Emulates right click</dd>
     * </dl>
     * @param origin position where the event(s) started to occur from.
     * @param event gesture event.
     * @return true if consumed
     */
    bool transformGestureEventsToDesktop(const glm::ivec2& origin, const AGestureEvent& event);

    void applyAssRule(const RuleWithoutSelector& rule);

    /**
     * @brief Produce context (right click) menu.
     * @return menu model
     */
    virtual AMenuModel composeContextMenu();

public:
    AView();
    virtual ~AView() = default;
    /**
     * @brief Request window manager to redraw this AView.
     */
    void redraw();

    /**
     * @brief Determines window which this AView belongs to.
     * @return window which this AView belongs to. Could be nullptr
     */
    ABaseWindow* getWindow();

    virtual void drawStencilMask();


    /**
     * @brief Draws this AView. Noone should call this function except rendering routine.
     */
    virtual void render();

    virtual void postRender();

    void popStencilIfNeeded();

    [[nodiscard]]
    const ASet<AString>& getAssNames() const noexcept {
        return mAssNames;
    }

    /**
     * @brief Top left corner's position relative to top left corner's position of the parent AView.
     */
    const glm::ivec2& getPosition() const

    {
        return mPosition;
    }

    /**
     * @return The center point position of the view relatively to top left corner of the window.
     */
    [[nodiscard]]
    glm::ivec2 getCenterPointInWindow() const
    {
        return getPositionInWindow() + getSize() / 2;
    }

    /**
     * @brief Size, including content area, border and padding.
     */
    const glm::ivec2& getSize() const
    {
        return mSize;
    }

    /**
     * @return minSize (ignoring fixedSize)
     */
    const glm::ivec2& getMinSize() const {
        return mMinSize;
    }

    void setMinSize(const glm::ivec2& minSize) {
        mMinSize = minSize;
    }


    /**
     * @see mExtraStylesheet
     */
    void setExtraStylesheet(_<AStylesheet> extraStylesheet) {
        mExtraStylesheet = std::move(extraStylesheet);
        invalidateAssHelper();
    }

    void onChildFocused(std::function<void(const _<AView>&)> callback) {
        mOnChildFocused = std::move(callback);
    }

    /**
     * @see mExtraStylesheet
     */
    [[nodiscard]]
    const _<AStylesheet>& extraStylesheet() const noexcept {
        return mExtraStylesheet;
    }

    /**
     * @brief Determines whether display graphics that go out of the bounds of this AView or not.
     */
    AOverflow getOverflow() const
    {
        return mOverflow;
    }
    void setOverflow(AOverflow overflow)
    {
        mOverflow = overflow;
    }

    void setTextOverflow(TextOverflow textOverflow) {
        mTextOverflow = textOverflow;
    }

    /**
     * @brief Controls how does the overflow (stencil) mask is produced.
     */
    AOverflowMask getOverflowMask() const
    {
        return mOverflowMask;
    }
    void setOverflowMask(AOverflowMask overflow)
    {
        mOverflowMask = overflow;
    }

    /**
     * @brief border-radius, specified in ASS.
     */
    float getBorderRadius() const {
        return mBorderRadius;
    }
    void setBorderRadius(float radius) {
        mBorderRadius = radius;
    }

    int getWidth() const
    {
        return mSize.x;
    }

    int getHeight() const
    {
        return mSize.y;
    }

    /**
     * @return pixel count which this AView acquired by width including content area, padding, border and margin.
     */
    float getTotalOccupiedWidth() const
    {
        return mVisibility == Visibility::GONE ? 0 : mSize.x + getTotalFieldHorizontal();
    }

    /**
     * @return pixel count which this AView acquired by height including content area, padding, border and margin.
     */
    float getTotalOccupiedHeight() const
    {
        return mVisibility == Visibility::GONE ? 0 : mSize.y + getTotalFieldVertical();
    }

    /**
     * @brief Returns the @ref AView::mMargin "margin".
     * @return margin
     */
    [[nodiscard]]
    const ABoxFields& getMargin() const
    {
        return mMargin;
    }

    /**
     * @brief Sets the @ref AView::mMargin "margin".
     * @param margin margin
     */
    void setMargin(const ABoxFields& margin) {
        mMargin = margin;
    }

    /**
     * @brief Determines whether this AView processes this click or passes it thru.
     * @param pos mouse position
     * @return true if AView processes this click
     */
    virtual bool consumesClick(const glm::ivec2& pos);

    /**
     * @brief Returns the @ref AView::mPadding "padding".
     * @return padding
     */
    [[nodiscard]]
    const ABoxFields& getPadding() const
    {
        return mPadding;
    }

    /**
     * @brief Sets the @ref AView::mPadding "padding".
     * @param padding padding
     */
    void setPadding(const ABoxFields& padding) {
        mPadding = padding;
    }



    /**
     * @return pixel count which this AView's margin and padding acquired by width.
     */
    [[nodiscard]]
    float getTotalFieldHorizontal() const;

    /**
     * @return pixel count which this AView's margin and padding acquired by height.
     */
    [[nodiscard]]
    float getTotalFieldVertical() const;


    /**
     * @brief Parent AView.
     */
    AViewContainer* getParent() const
    {
        return mParent;
    }

    /**
     * @brief Determines shape which should pointer take when it's above this AView.
     */
    const AOptional<ACursor>& getCursor() const
    {
        return mCursor;
    }
    void setCursor(AOptional<ACursor> cursor)
    {
        mCursor = std::move(cursor);
    }

    /**
     * @return minimal content-area width.
     */
    virtual int getContentMinimumWidth(ALayoutDirection layout);


    /**
     * @return minimal content-area height.
     */
    virtual int getContentMinimumHeight(ALayoutDirection layout);

    bool hasFocus() const;


    virtual int getMinimumWidth(ALayoutDirection layout = ALayoutDirection::NONE);
    virtual int getMinimumHeight(ALayoutDirection layout = ALayoutDirection::NONE);

    glm::ivec2 getMinimumSize() {
        return {getMinimumWidth(), getMinimumHeight()};
    }

    void setMaxSize(const glm::ivec2& maxSize) {
        mMaxSize = maxSize;
    }

    /**
     * @return maxSize (ignoring fixedSize)
     */
    [[nodiscard]] const glm::ivec2& getMaxSize() const
    {
        return mMaxSize;
    }

    int getContentWidth() const
    {
        return static_cast<int>(mSize.x - mPadding.horizontal());
    }

    int getContentHeight() const
    {
        return static_cast<int>(mSize.y - mPadding.vertical());
    }
    [[nodiscard]]
    const glm::ivec2& getExpanding() const
    {
        return mExpanding;
    }
    void setExpanding(const glm::ivec2& expanding)
    {
        mExpanding = expanding;
    }
    void setExpanding(int expanding)
    {
        mExpanding = { expanding, expanding };
    }
    void setExpanding()
    {
        mExpanding = glm::ivec2(2);
    }

    const _<AAnimator>& getAnimator() const {
        return mAnimator;
    }



    void setAnimator(const _<AAnimator>& animator);
    void getTransform(glm::mat4& transform) const;

    int getExpandingHorizontal() const
    {
        return mExpanding.x;
    }
    int getExpandingVertical() const
    {
        return mExpanding.y;
    }
    AFontStyle& getFontStyle();

    [[nodiscard]] float getOpacity() const {
        return mOpacity;
    }
    void setOpacity(float opacity) {
        mOpacity = opacity;
    }

    virtual void invalidateFont();
    virtual void setPosition(glm::ivec2 position);

    /**
     * Set size ignoring all restrictions (i.e. min size, max size, fixed size, etc...). Used by AAnimator.
     * @param size
     */
    void setSizeForced(glm::ivec2 size) {
        mSize = size;
    }
    virtual void setSize(glm::ivec2 size);
    virtual void setGeometry(int x, int y, int width, int height);
    void setGeometry(const glm::ivec2& position, const glm::ivec2& size) {
        setGeometry(position.x, position.y, size.x, size.y);
    }


    /**
     * @brief Fixed size.
     */
    const glm::ivec2& getFixedSize() {
        return mFixedSize;
    }
    void setFixedSize(glm::ivec2 size) {
        assert(("abnormal fixed size", glm::all(glm::greaterThanEqual(size, glm::ivec2(-100000)))));
        mFixedSize = size;
    }

    bool isMouseHover() const
    {
        return mHovered;
    }

    bool isMousePressed() const
    {
        return mPressed;
    }
    bool isEnabled() const
    {
        return mEnabled;
    }
    bool isFocused() const {
        return mHasFocus;
    }
    Visibility getVisibility() const
    {
        return mVisibility;
    }
    Visibility getVisibilityRecursive() const;

    void setVisibility(Visibility visibility) noexcept
    {
        mVisibility = visibility;
        redraw();
    }

    void setVisible(bool visible) noexcept
    {
        setVisibility(visible ? Visibility::VISIBLE : Visibility::INVISIBLE);
    }

    [[nodiscard]]
    MouseCollisionPolicy getMouseCollisionPolicy() const {
        return mMouseCollisionPolicy;
    }

    void setMouseCollisionPolicy(MouseCollisionPolicy mouseCollisionPolicy) {
        mMouseCollisionPolicy = mouseCollisionPolicy;
    }

    /**
     * Simulates click on the view. Useful then you want to call clicked() slots of this view.
     */
    void click() {
        emit clickedButton(AInput::LBUTTON);
        emit clicked();
    }

    /**
     * @brief Sets minimal size.
     */
    void pack();

    /**
     * @brief Requests focus for this AView.
     */
     void focus();

     /**
      * @return Can this view capture focus.
      * @details
      * For containers, capturing focus is redundant.
      */
     virtual bool capturesFocus();

    /**
     * @brief Checks if the specified view is an indirect parent of this view.
     */
    bool hasIndirectParent(const _<AView>& v);

    /**
     * @return Coords of this AView relative to window
     */
    [[nodiscard]] glm::ivec2 getPositionInWindow() const;

    /**
     * @brief Adds an ASS class to this AView.
     * @param assName new ASS name
     */
    void addAssName(const AString& assName);

    /**
     * @brief Removes an ASS class to this AView.
     * @param assName ASS name to remove
     */
    void removeAssName(const AString& assName);

    /**
     * @brief Wraps the addAssName function to make it easier to add ASS class names.
     * \example
     * <code>
     * ...
     * _new<ALabel>("Components") << ".components_title"
     * ...
     * </code>
     * @param assName new ASS name
     * @return this
     */
    inline AView& operator<<(const AString& assName) {
        addAssName(assName);
        return *this;
    }

    const _<AAssHelper>& getAssHelper() const {
        return mAssHelper;
    }

    const RuleWithoutSelector& getCustomAss() const {
        return mCustomStyleRule;
    }

    void setCustomStyle(RuleWithoutSelector rule);

    void ensureAssUpdated();


    [[nodiscard]]
    _<AView> sharedPtr() {
        return _cast<AView>(AObject::sharedPtr());
    }

    [[nodiscard]]
    _weak<AView> weakPtr() {
        return _weak<AView>(sharedPtr());
    }

    /**
     * Handles touch screen gesture event.
     * @param origin position where the event(s) started to occur from.
     * @param event gesture event.
     * @note The standard implementation <code>AView::onGesture</code> emulates desktop events such as right click and
     *       scroll.
     * @see transformGestureEventsToDesktop
     * @return true, if consumed
     */
    virtual bool onGesture(const glm::ivec2& origin, const AGestureEvent& event);

    virtual void onMouseEnter();
    virtual void onMouseMove(glm::ivec2 pos);
    virtual void onMouseLeave();
    virtual void onDpiChanged();

    virtual void onMousePressed(glm::ivec2 pos, AInput::Key button);
    virtual void onMouseReleased(glm::ivec2 pos, AInput::Key button);
    virtual void onMouseDoubleClicked(glm::ivec2 pos, AInput::Key button);

    /**
     * Handles mouse wheel events.
     * @param pos mouse cursor position.
     * @param delta the distance mouse wheel scrolled. 120 = mouse scroll down, -120 = mouse scroll up.
     */
    virtual void onMouseWheel(glm::ivec2 pos, glm::ivec2 delta);
    virtual void onKeyDown(AInput::Key key);
    virtual void onKeyRepeat(AInput::Key key);
    virtual void onKeyUp(AInput::Key key);
    virtual void onFocusAcquired();
    virtual void onFocusLost();
    virtual void onCharEntered(wchar_t c);
    /**
     * @return true if this AView accepts tab focus
     */
    virtual bool handlesNonMouseNavigation();

    virtual void setEnabled(bool enabled = true);

    void setDisabled(bool disabled = true) {
        setEnabled(!disabled);
    }

    void setFocusNextViewOnTab(bool value) {
        mFocusNextViewOnTab = value;
    }

    void updateEnableState();

    void enable()
    {
        setEnabled(true);
    }
    void disable()
    {
        setEnabled(false);
    }

    /**
     * @brief Helper function for kAUI.h:with_style
     */
    void operator+(RuleWithoutSelector rule) {
        setCustomStyle(std::move(rule));
    }


    /**
     * @brief Invalidates all styles, causing to iterate over all rules in global and parent stylesheets.
     * @details
     * Unlike invalidateStateStyles(), completely resets styles for this view, causing it to iterate over all rules in
     * global and parent stylesheets. This operation is much more expensive than invalidateStateStyles because
     * invalidateStateStyles iterates over a small set of rules and performs fewer checks.
     *
     * Prefer invalidateAllStyles over invalidateStateStyles when:
     * <ul>
     *   <li>Added/removed rules to applicable stylesheets</li>
     *   <li>The view is reinflated to other layout</li>
     *   <li>Added/removed/changed ass names of this or parent views</li>
     * </ul>
     */
    virtual void invalidateAllStyles();

    /**
     * @brief Updates state selectors for ASS.
     * @details
     * Unlike invalidateAllStyles, iterates on an already calculated small set of rules which is much more cheap that
     * invalidateAllStyles.
     *
     * Prefer invalidateStateStyles over invalidateAllStyles when:
     * <ul>
     *   <li>Changed state (hover, active, focus) of this view</li>
     * </ul>
     */
    void invalidateStateStyles();


    /**
     * @brief Resets mAssHelper.
     */
    virtual void invalidateAssHelper();


signals:
    emits<bool> hoveredState;
    emits<> mouseEnter;
    emits<> mouseLeave;

    emits<bool> pressedState;
    emits<> mousePressed;
    emits<> mouseReleased;

    emits<bool> enabledState;
    emits<> enabled;
    emits<> disabled;

    /**
     * @brief Some mouse button clicked.
     */
    emits<AInput::Key> clickedButton;

    /**
     * @brief Left mouse button clicked.
     */
    emits<> clicked;

    /**
     * @brief Geometry (position and size) changed.
     */
    emits<glm::ivec2, glm::ivec2> geometryChanged;

    /**
     * @brief Mouse scrolled.
     */
    emits<glm::ivec2> mouseScrolled;

    /**
     * @brief Keyboard key pressed.
     */
    emits<AInput::Key> keyPressed;

    /**
     * @brief Keyboard key released.
     */
    emits<AInput::Key> keyReleased;

    /**
     * @brief Right mouse button clicked.
     */
    emits<> clickedRight;

    emits<AInput::Key> doubleClicked;

    emits<> customCssPropertyChanged;

    /**
     * @brief Focus state changed.
     * @param first whether focused or not.
     */
    emits<bool> focusState;
    emits<> focusAcquired;
    emits<> focusLost;

    emits<_<AView>> childFocused;

private:
    AFieldSignalEmitter<bool> mHovered = AFieldSignalEmitter<bool>(hoveredState, mouseEnter, mouseLeave);
    AFieldSignalEmitter<bool> mPressed = AFieldSignalEmitter<bool>(pressedState, mousePressed, mouseReleased);
    //AWatchable<bool> mFocused = AWatchable<bool>(pressedState, mousePressed, mouseReleased);
    AFieldSignalEmitter<bool> mEnabled = AFieldSignalEmitter<bool>(enabledState, enabled, disabled, true);
    bool mDirectlyEnabled = true;
    bool mParentEnabled = true;
    AFieldSignalEmitter<bool> mHasFocus = AFieldSignalEmitter<bool>(focusState, focusAcquired, focusLost, false);

    void notifyParentChildFocused(const _<AView> &view);
};<|MERGE_RESOLUTION|>--- conflicted
+++ resolved
@@ -73,12 +73,6 @@
 {
     friend class AViewContainer;
 private:
-<<<<<<< HEAD
-
-    std::function<void(const _<AView>&)> mOnChildFocused;
-
-=======
->>>>>>> 45b212bd
     /**
      * @brief Animation.
      */
@@ -335,10 +329,6 @@
     void setExtraStylesheet(_<AStylesheet> extraStylesheet) {
         mExtraStylesheet = std::move(extraStylesheet);
         invalidateAssHelper();
-    }
-
-    void onChildFocused(std::function<void(const _<AView>&)> callback) {
-        mOnChildFocused = std::move(callback);
     }
 
     /**
