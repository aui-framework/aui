--- conflicted
+++ resolved
@@ -165,11 +165,7 @@
     /**
      * @brief Determines how to display text that go out of the bounds.
      */
-<<<<<<< HEAD
     TextOverflow mTextOverflow = TextOverflow::NONE;
-=======
-    ATextOverflow mTextOverflow = ATextOverflow::NONE;
->>>>>>> 52ef7e00
 
     /**
      * @brief Drawing list, or baking drawing commands so that you don't have to parse the ASS every time.
@@ -362,11 +358,7 @@
         mOverflow = overflow;
     }
 
-<<<<<<< HEAD
     void setTextOverflow(TextOverflow textOverflow) {
-=======
-    void setTextOverflow(ATextOverflow textOverflow) {
->>>>>>> 52ef7e00
         mTextOverflow = textOverflow;
     }
 
