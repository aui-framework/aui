--- conflicted
+++ resolved
@@ -655,7 +655,6 @@
      * @brief Requests focus for this AView.
      */
      void focus();
-<<<<<<< HEAD
 
      /**
       * @return Can this view capture focus.
@@ -664,16 +663,6 @@
       */
      virtual bool capturesFocus();
 
-=======
-
-     /**
-      * @return Can this view capture focus.
-      * @details
-      * For containers, capturing focus is redundant.
-      */
-     virtual bool capturesFocus();
-
->>>>>>> f34f0862
     /**
      * @brief Checks if the specified view is an indirect parent of this view.
      */
