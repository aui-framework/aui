/*
 * AUI Framework - Declarative UI toolkit for modern C++20
 * Copyright (C) 2020-2024 Alex2772 and Contributors
 *
 * SPDX-License-Identifier: MPL-2.0
 *
 * This Source Code Form is subject to the terms of the Mozilla Public
 * License, v. 2.0. If a copy of the MPL was not distributed with this
 * file, You can obtain one at http://mozilla.org/MPL/2.0/.
 */

#pragma once


#include "AViewContainer.h"
#include "AScrollAreaViewport.h"
#include "AScrollbar.h"
#include "glm/fwd.hpp"


/**
 * @brief A scrollable container with vertical and horizontal scrollbars.
 * @ingroup useful_views
 * @details
 * AScrollArea should have expanding, or fixed size, or max size to be set in order to define it's sizing rules, as it's
 * size cannot be defined by it's contents for obvious reasons.
 *
 * FixedSize and Expanding stylesheet properties would work as expected. If neither of them is set, AScrollArea would
 * occupy size by minimum size of it's contents, as a AViewContainer would do. In such case, you may restrict maximum
 * size of AScrollArea with MaxSize property. AScrollArea will not exceed MaxSize, but also become actual scroll area,
 * involving displaying scroll bars and handling scroll events. This behaviour is similar to Text.
 *
 * Expanding is enabled by default. It can be disabled with ass::Expanding(0) property.
 *
 * @note Behaviour of vertical and horizontal axes are independent from each other. This behaviour is similar to Text.
 *
<<<<<<< HEAD
 * @see AScrollAreaLazy
=======
 * # Lazy Scroll Area Layout {#LAZY_SCROLLAREA_LAYOUT}
 *
 * Enabled when AScrollArea::Builder::withLazyLayout.
 *
 * Allows lazy semantics in regards of layout processing inside the scroll area. That is, only visible view's layout
 * will be processed, saving CPU and memory especially with large (or potentially infinite) amounts of contents.
 *
 * Possible use cases are: social media feed, messages lists.
 *
 * As a downside, scroll area's content size can't be predicted properly. This mostly affects scroll bars only,
 * which is considered as small cost compared to performance benefits achieved by lazy layout semantics. With
 * potentially infinite contents, scroll bars are considered useless anyway.
 *
 * AUI, however, does its best by making certain assumptions based on current scroll position, current content
 * size and available data (in case of AUI_DECLARATIVE_FOR) to predict actual content size, to make scroll bars
 * as smooth as possible.
>>>>>>> c125b9e0
 */
class API_AUI_VIEWS AScrollArea: public AViewContainerBase {
public:
    class Builder;

public:
    AScrollArea();

    void setSize(glm::ivec2 size) override;
    void setContents(_<AView> content) {
        mInner->setContents(std::move(content));
    }

    int getContentMinimumWidth() override;
    int getContentMinimumHeight() override;

    void onPointerPressed(const APointerPressedEvent& event) override;
    void onPointerReleased(const APointerReleasedEvent& event) override;

    void setScroll(glm::uvec2 scroll) {
        setScrollX(scroll.x);
        setScrollY(scroll.y);
    }

    void setScrollX(unsigned scroll) {
        AUI_NULLSAFE(mHorizontalScrollbar)->setScroll(int(scroll));
        else mInner->setScrollX(scroll);
    }

    void setScrollY(unsigned scroll) {
        AUI_NULLSAFE(mVerticalScrollbar)->setScroll(int(scroll));
        else mInner->setScrollY(scroll);
    }

    /**
     * @brief Set stick to end.
     * @see AScrollbar::setStickToEnd
     */
    void setStickToEnd(bool stickToEnd) {
        AUI_NULLSAFE(mHorizontalScrollbar)->setStickToEnd(stickToEnd);
        AUI_NULLSAFE(mVerticalScrollbar)->setStickToEnd(stickToEnd);
    }

    void scroll(glm::ivec2 by) noexcept {
        scroll(by.x, by.y);
    }

    void scroll(int deltaByX, int deltaByY) noexcept {
        AUI_NULLSAFE(mHorizontalScrollbar)->scroll(deltaByX);
        else mInner->setScrollX(mInner->scroll().x + deltaByX);
        AUI_NULLSAFE(mVerticalScrollbar)->scroll(deltaByY);
        else mInner->setScrollY(mInner->scroll().y + deltaByY);
    }

    bool onGesture(const glm::ivec2 &origin, const AGestureEvent &event) override;

    void onScroll(const AScrollEvent& event) override;

    void setScrollbarAppearance(ass::ScrollbarAppearance scrollbarAppearance) {
        AUI_NULLSAFE(mHorizontalScrollbar)->setAppearance(scrollbarAppearance.getHorizontal());
        AUI_NULLSAFE(mVerticalScrollbar)->setAppearance(scrollbarAppearance.getVertical());
    }

    /**
     * @brief Scrolls to the specified target view.
     * @param target target view to scroll to. Must be direct or indirect child.
     * @param nearestBorder if true, the scroll is performed up to the nearest border of scroll area, and if the target
     *        is already fully visible, then scrollTo does not take effect. If false, the scroll is performed up to the
     *        top border of the target view.
     */
    void scrollTo(const _<AView>& target, bool nearestBorder = true) {
        if (!target) {
            // nullptr target???
            return;
        }
        scrollTo(ARect<int>::fromTopLeftPositionAndSize(target->getPositionInWindow(), target->getSize()), nearestBorder);
    }

    /**
     * @brief Scrolls to the specified rectangle area.
     * @param target target rectangle area in coordinate space of the window.
     * @param nearestBorder if true, the scroll is performed up to the nearest border of scroll area, and if the target
     *        is already fully visible, then scrollTo does not take effect. If false, the scroll is performed up to the
     *        top border of the target view.
     */
    void scrollTo(ARect<int> target, bool nearestBorder = true);

    /**
     * @see mIsWheelScrollable
     */
    void setWheelScrollable(bool value) {
        mIsWheelScrollable = value;
    }

    class Builder {
    friend class AScrollArea;
    private:
        _<AScrollbar> mExternalVerticalScrollbar;
        _<AScrollbar> mExternalHorizontalScrollbar;
        _<AView> mContents;
        bool mExpanding = false;
        bool mLazy = false;

    public:
        Builder() = default;

        Builder& withExternalVerticalScrollbar(_<AScrollbar> externalVerticalScrollbar) {
            mExternalVerticalScrollbar = std::move(externalVerticalScrollbar);
            return *this;
        }

        Builder& withExternalHorizontalScrollbar(_<AScrollbar> externalHorizontalScrollbar) {
            mExternalHorizontalScrollbar = std::move(externalHorizontalScrollbar);
            return *this;
        }

        Builder& withContents(_<AView> contents) {
            mContents = std::move(contents);
            return *this;
        }

        Builder& withExpanding() {
            mExpanding = true;
            return *this;
        }

        /**
         * @brief Allows lazy layout processing.
         * @details
         * @see LAZY_SCROLLAREA_LAYOUT
         */
        Builder& withLazyLayout(bool lazy = true) {
            mLazy = lazy;
            return *this;
        }

        _<AScrollArea> build() {
            return aui::ptr::manage(new AScrollArea(*this));
        }

        operator _<AView>() {
            return build();
        }
        operator _<AViewContainerBase>() {
            return build();
        }
    };

    [[nodiscard]]
    const _<AView>& contents() const noexcept {
        return mInner->contents();
    }

    [[nodiscard]]
    const _<AScrollbar>& verticalScrollbar() const noexcept {
        return mVerticalScrollbar;
    }

    [[nodiscard]]
    const _<AScrollbar>& horizontalScrollbar() const noexcept {
        return mHorizontalScrollbar;
    }
    
    [[nodiscard]]
    glm::uvec2 scroll() const noexcept {
        return mInner->scroll();
    }
protected:
    explicit AScrollArea(const Builder& builder);

private:
    _<AScrollAreaViewport> mInner;
    _<AScrollbar> mVerticalScrollbar;
    _<AScrollbar> mHorizontalScrollbar;

    /**
     * @brief Determines whether AScrollArea can be scrolled with mouse wheel or can be scrolled with touch only.
     */
    bool mIsWheelScrollable = true;
};
<|MERGE_RESOLUTION|>--- conflicted
+++ resolved
@@ -33,27 +33,6 @@
  * Expanding is enabled by default. It can be disabled with ass::Expanding(0) property.
  *
  * @note Behaviour of vertical and horizontal axes are independent from each other. This behaviour is similar to Text.
- *
-<<<<<<< HEAD
- * @see AScrollAreaLazy
-=======
- * # Lazy Scroll Area Layout {#LAZY_SCROLLAREA_LAYOUT}
- *
- * Enabled when AScrollArea::Builder::withLazyLayout.
- *
- * Allows lazy semantics in regards of layout processing inside the scroll area. That is, only visible view's layout
- * will be processed, saving CPU and memory especially with large (or potentially infinite) amounts of contents.
- *
- * Possible use cases are: social media feed, messages lists.
- *
- * As a downside, scroll area's content size can't be predicted properly. This mostly affects scroll bars only,
- * which is considered as small cost compared to performance benefits achieved by lazy layout semantics. With
- * potentially infinite contents, scroll bars are considered useless anyway.
- *
- * AUI, however, does its best by making certain assumptions based on current scroll position, current content
- * size and available data (in case of AUI_DECLARATIVE_FOR) to predict actual content size, to make scroll bars
- * as smooth as possible.
->>>>>>> c125b9e0
  */
 class API_AUI_VIEWS AScrollArea: public AViewContainerBase {
 public:
@@ -155,7 +134,6 @@
         _<AScrollbar> mExternalHorizontalScrollbar;
         _<AView> mContents;
         bool mExpanding = false;
-        bool mLazy = false;
 
     public:
         Builder() = default;
@@ -177,16 +155,6 @@
 
         Builder& withExpanding() {
             mExpanding = true;
-            return *this;
-        }
-
-        /**
-         * @brief Allows lazy layout processing.
-         * @details
-         * @see LAZY_SCROLLAREA_LAYOUT
-         */
-        Builder& withLazyLayout(bool lazy = true) {
-            mLazy = lazy;
             return *this;
         }
 
