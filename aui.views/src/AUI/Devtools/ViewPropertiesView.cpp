--- conflicted
+++ resolved
@@ -81,7 +81,6 @@
             CheckBoxWrapper { Label { "Enabled" } } && targetView->enabled(),
             AText::fromString((targetView->getAssNames() | ranges::to<AStringVector>()).join(", ")),
             Horizontal {
-<<<<<<< HEAD
               Button {
                 .content = "Add \"DevtoolsTest\" stylesheet name",
                 .onClick =
@@ -89,16 +88,7 @@
                         setTargetView(targetView);
                         targetView->addAssName("DevtoolsTest");
                     },
-              } let { it->setEnabled(!targetView->getAssNames().contains("DevtoolsTest")); },
-=======
-              Button { "Add \"DevtoolsTest\" stylesheet name" } AUI_LET {
-                      it->setEnabled(!targetView->getAssNames().contains("DevtoolsTest"));
-                      connect(it->clicked, [=] {
-                          targetView->addAssName("DevtoolsTest");
-                          setTargetView(targetView);
-                      });
-                  },
->>>>>>> e1dd81e3
+              } AUI_LET { it->setEnabled(!targetView->getAssNames().contains("DevtoolsTest")); },
             },
             CheckBoxWrapper {
               Label { "Expanding" },
