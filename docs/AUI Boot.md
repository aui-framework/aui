AUI Boot is yet another package manager based on CMake. If a library uses CMake with
[good CMakeLists](https://github.com/cpm-cmake/CPM.cmake/wiki/Preparing-projects-for-CPM.cmake), AUI Boot in 99% cases 
can provide it for you into your project without additional tweaking. It downloads the library, compiles it and places
it in @ref AUIB_CACHE folder for future reuse.

# Importing AUI

See [AUI's repository](https://github.com/aui-framework/aui) to check out the import script with the latest version.

```cmake
set(AUI_VERSION v6.2.1) # OLD!

file(
    DOWNLOAD 
    https://raw.githubusercontent.com/aui-framework/aui/${AUI_VERSION}/aui.boot.cmake 
    ${CMAKE_CURRENT_BINARY_DIR}/aui.boot.cmake)
include(${CMAKE_CURRENT_BINARY_DIR}/aui.boot.cmake)
auib_import(
    AUI https://github.com/aui-framework/aui 
    COMPONENTS core views
    VERSION ${AUI_VERSION})

aui_link(YOUR_APP PUBLIC aui::core
                         aui::views)
```

# Prebuilt packages {#PREBUILT_PACKAGES}

AUI Boot is a source-first package manager, however, it can pull precompiled packages instead of building them locally.
At the moment, GitHub Releases page with carefully formatted archive names is the only supported option. AUI follows
these rules, so AUI Boot can pull precompiled package of AUI.

To use a precompiled binary, you must specify a tag of a released version from
[releases page](https://github.com/aui-framework/aui/releases) (for example, `v6.2.1` or `v7.0.0-rc.2`). These packages
are self-sufficient, i.e., all AUI's dependencies are packed into them, so it is the only downloadable thing you need to
set up a development and building with AUI.

If you would like to force AUI Boot to use precompiled binaries only, you can set @ref AUIB_FORCE_PRECOMPILED "AUIB_FORCE_PRECOMPILED":

```shell
cmake .. -DAUIB_FORCE_PRECOMPILED=TRUE
```

This way AUI Boot will raise an error if it can't resolve dependency without compiling it.

If usage of precompiled binaries break your build for whatever reason, you can set @ref AUIB_NO_PRECOMPILED "AUIB_NO_PRECOMPILED":

```shell
cmake .. -DAUIB_NO_PRECOMPILED=TRUE
```

This way AUI Boot will never try to use precompiled binaries and will try to build then locally.

# CI caching {#CI_CACHING}

No matter using precompiled binaries or building them locally, it's convenient to cache @ref AUIB_CACHE in
your CIs:

@snippet .github/workflows/build.yml cache example

This snippet is based on [GitHub's cache action example](https://docs.github.com/en/actions/writing-workflows/choosing-what-your-workflow-does/caching-dependencies-to-speed-up-workflows#example-using-the-cache-action).

GitHub used npm's `package-lock.json` in their example's primary key (`key`). We've adapted their example to AUI Boot
and use `CMakeLists.txt`, as dependencies' versions are "locked" there.

Using a stricter primary key `key` with a bunch of additional keys `restore-keys` is essential. If a cache hit occurs
on the primary key, the cache will not be uploaded back to GitHub cache so your primary key must differ when you
update dependencies.

Don't worry updating dependencies: GitHub `cache` action will restore the cache by using one of
fallback keys `restore-keys` in such case, so you would not lose build speed up. Additionally, since the cache hit
occurred on non-primary key, the newer cache will be uploaded to GitHub so the subsequent builds will reuse it.

# Importing 3rdparty libraries {#AUI_BOOT_3RDPARTY}

For a maintained list of `auib_import`ed libraries, please visit https://github.com/aui-framework/boot.

<<<<<<< HEAD
```
auib_import(Boost https://github.com/boostorg/boost/releases/download/boost-1.84.0/boost-1.84.0.tar.xz
    ARCHIVE
    CMAKE_ARGS -DBOOST_ENABLE_CMAKE=ON
)

aui_link(${PROJECT_NAME} PRIVATE Boost::boost)
```

=======
>>>>>>> 857fe207
AUI Framework has a lot of modules and functionality, however, it never pretends to be all-in-one solution for
everything. We value quality over quantity. It is just a basis (framework), where you are free to put whatever building
blocks you want, and we encourage you to do so, particularly, by using 3rdparty libraries. Just don't forget to obey
other projects' licensing conditions, which are, in common, pretty much applicable even for proprietary software.

As was said in the beginning of this page, if a library has a good `CMakeLists.txt` (which mostly true for all popular
C++ libraries), it can be imported with AUI.Boot:

```
# importing Sentry with AUI.Boot
auib_import(sentry https://github.com/getsentry/sentry-native
            VERSION 0.8.1
            CMAKE_ARGS -DSENTRY_BACKEND=crashpad)
aui_link(YOUR_APP PUBLIC sentry::sentry)
```

The first argument to `auib_import` is the library name, which is then passed to CMake's `find_package` in order to
import the library to your project. So, valid library name should be specified. You can obtain the library name from the
following places:

- In common, CMake package matches repository name on GitHub.
- From library's `README`. 
- If library name is incorrect, AUI.Boot prints the following message:
  ```
  Make Error at /home/.../.aui/repo/aui/as/0337639/aui/aui.boot.cmake:1019 (message):
  AUI.Boot could not resolve dependency: sentry_bruh

  note: check build logs in
  /home/.../.aui/prefix/sentry_bruh/dd0cfe775cceb4610a5d55b5c257d660

  note: package names are case sensitive

  note: did you mean "sentry"?
  ```
  
  Take a look on the last line:
  ```
  note: did you mean "sentry"?
  ```
  `sentry` is a valid library name that should have been passed to `auib_import`.

The second argument to `auib_import` is the URL to the library's repository. You can copy&paste it from address bar from
your web browser.

The `VERSION` argument is tag name or hash name. You can copy&paste the latest release version name from GitHub Releases
page of the library *(1)*, or discover their tags *(2,3,4)*:

@image html Screenshot_20250311_045811.png

The optional `CMAKE_ARGS` argument is arguments passed to library's CMake configure, another point of customization by
AUI.Boot. These arguments are library specific; their documentation can be found on library's respective documentation
pages. You won't need to use that unless you want an advanced tinkering of the library.

After library is imported to the project, its *imported target* should be linked to your executable/library. As with 
library's name, the name of the imported target probably can be found in library's `README`. Additionally, starting from
CMake version `3.21`, AUI.Boot prints a handy line on configure time when a library is imported:

```
Imported: sentry (sentry::sentry) (/home/.../.aui/prefix/sentry/7542ab4956cac4e96fe399e976906221) (version e1ba734)
```

Here, you can see the imported target(s) name in braces, that one should be used with
`aui_link`/`target_link_libraries`.
The complete library import boilerplate is:

`CMakeLists.txt:`
```
# importing Sentry with AUI.Boot
auib_import(sentry https://github.com/getsentry/sentry-native
            VERSION 0.8.1
            CMAKE_ARGS -DSENTRY_BACKEND=crashpad)
aui_link(YOUR_APP PUBLIC sentry::sentry)
```

`src/main.cpp`:
```cpp
#include <sentry.h>

AUI_ENTRY {
    sentry_options_t *options = sentry_options_new();
    sentry_options_set_dsn(options, "https://YOUR_KEY@oORG_ID.ingest.sentry.io/PROJECT_ID");
    sentry_init(options);

    // your application code …

    sentry_close();
};
```

## How to fix "Could not resolve dependency" error

Common scenario:

<<<<<<< HEAD
1. Remove @ref AUIB_CACHE
=======
1. Remove AUI.Boot cache `~/.aui`
>>>>>>> 857fe207
2. Remove your build directory

And try again.

### "looks like a config file does not exist for your project" {#AFJKLF}

This means that library's maintainer didn't bother about handling `cmake --install` properly. The best option in
this scenario will be forking the library and append their `CMakeLists.txt` on your own.

<<<<<<< HEAD
Alternatively, you can specify @ref AUIB_ADD_SUBDIRECTORY option.
=======
You can consult with [Conan Recipes](https://github.com/conan-io/conan-center-index/tree/master/recipes/) or
[Vcpkg Ports](https://github.com/microsoft/vcpkg/tree/master/ports) to see how they have workarounded the broken
`CMakeLists.txt` of the library.
>>>>>>> 857fe207

### "did you mean PACKAGE_NAME?" {#AKJFHJ}

You have mispelled the package name (the first argument to `auib_import`). Please change the first argument to
`auib_import` to `PACKAGE_NAME`.

### "Imported target ... depends on an out-of-tree file" {#AFKJNJKAN}

The library's maintainer have misused CMake. Follow one of possible options provided by AUI.Boot or fix the
<<<<<<< HEAD
library by forking it.

## Fixing 3rdparty library's CMakeLists.txt

As was mentioned, AUI.Boot might fail to import a 3rdparty library. Reasons include:

1. Misusage of CMake. Mostly, this applies to CMake's `install` family of commands. Some library maintainers might
   forget to configure CMake so other CMake projects can actually use their library.

   We can't blame them because making proper CMake install export is not an out-of-the-box feature and requires proper
   knowledge with testing. See [this](https://github.com/cpm-cmake/CPM.cmake/wiki/Preparing-projects-for-CPM.cmake) for
   opinionated guidelines.
2. Lack of CMakeLists.txt. Some libraries might not even use CMake either (mostly in favor to Makefile).

For these reasons, you might want to fix the `CMakeLists.txt` on your own by forking them. AUI Project does it for some
of its dependencies:

1. backtrace: implement CMakeLists.txt over Makefile: https://github.com/ianlancetaylor/libbacktrace/compare/master...aui-framework:libbacktrace:master
2. zlib: arbitrary fixes: https://github.com/madler/zlib/compare/master...aui-framework:zlib:master
3. OpenSSL: arbitrary fixes: https://github.com/janbar/openssl-cmake/compare/master...aui-framework:openssl-cmake:master

Also, you can consult with [Conan Recipes](https://github.com/conan-io/conan-center-index/tree/master/recipes/) or
[Vcpkg Ports](https://github.com/microsoft/vcpkg/tree/master/ports) to see how they have workaround the broken
=======
library by forking it. You can consult with
[Conan Recipes](https://github.com/conan-io/conan-center-index/tree/master/recipes/) or
[Vcpkg Ports](https://github.com/microsoft/vcpkg/tree/master/ports) to see how they have workarounded the broken
>>>>>>> 857fe207
`CMakeLists.txt` of the library.

# Using AUI Boot without AUI

AUI Boot does not have any hard dependencies on AUI, so it can be used to manage dependencies on non-AUI projects.

```cmake
set(AUI_VERSION v6.2.1)

file(
    DOWNLOAD 
    https://raw.githubusercontent.com/aui-framework/aui/${AUI_VERSION}/aui.boot.cmake 
    ${CMAKE_CURRENT_BINARY_DIR}/aui.boot.cmake)
include(${CMAKE_CURRENT_BINARY_DIR}/aui.boot.cmake)
```
@snippet aui.core/CMakeLists.txt auib_import examples
```cmake
target_link_libraries(YOUR_APP PUBLIC fmt::fmt-header-only range-v3::range-v3)
```

# Importing project as a subdirectory

<<<<<<< HEAD
See @ref AUIB_ADD_SUBDIRECTORY
=======
Useful for library developers. They can use consumer's project to develop their library.

```
-DAUIB_LIB_AS=ON
```
, where 'LIB' is external project name. For example, to import AUI as a subdirectory:
```
-DAUIB_AUI_AS=ON
```

This action disables usage of precompiled binary and validation.
>>>>>>> 857fe207

# CMake commands

## auib_import

If needed, downloads and compiles project. Adds an `IMPORTED` target. Built on top of `find_package`.

### Signature
```cmake
auib_import(<PackageName> <URL>
            [ADD_SUBDIRECTORY]
            [ARCHIVE]
            [COMPONENTS components...]
            [CONFIG_ONLY]
            [CMAKE_WORKING_DIR workingdir.txt]
            [PRECOMPILED_URL_PREFIX <PrecompiledUrlPrefix>]
            [LINK <STATIC|SHARED>]
            [REQUIRES dependencies...]
            [VERSION version])
```

@note
This command copies `*.dll`, `*.so` and `*.dylib` (in case of shared libraries) alongside your executables during
configure time. See @ref "docs/Runtime Dependency Resolution.md" for more info.

### PackageName
Specifies the package name which will be passed to `find_package`. See @ref AUI_BOOT_3RDPARTY.

### URL
URL to the git repository of the project you want to import.

### ADD_SUBDIRECTORY {#AUIB_ADD_SUBDIRECTORY}

Uses `add_subdirectory` instead of `find_package` as project importing mechanism. If `AUIB_<PackageName>_AS` evaluates
to true, `ADD_SUBDIRECTORY` is implied.

This action disables usage of precompiled binary and validation.

`AUIB_<PackageName>_AS` Useful for library developers. They can use consumer's project to develop their library.

```
-DAUIB_LIB_AS=ON
```
, where 'LIB' is external project name. For example, to import AUI as a subdirectory:
```
-DAUIB_AUI_AS=ON
```

Another use case is when the dependency fails to provide proper CMake install, making `find_package` unusable. If you
don't care polluting your own build tree with dependency's targets - it is a good alternative to fixing their CMake
install on your own, which is a challenging task.

### ARCHIVE

The provided URL is pointing to zip archive instead of a git repository.

For large dependencies, this might be faster than pulling whole repository.

### CONFIG_ONLY

Forces `find_package` to use the config mode only.


### VERSION
Commit hash, tag or branch name to `checkout`.

When unspecified, AUI.Boot uses the latest version from main branch of the library. Once discovered, **AUI.Boot never
updates the library version**.

@note
Despite this argument is optional, we still encourage you to use it, to "lock" the version. This makes your builds
precisely reproducible on other machines.

### COMPONENTS
List of components to import which will be passed to `find_package`. Also, passed as semicolon-separated list to
dependency's `CMakeLists.txt` via `AUIB_COMPONENTS` variable.

### CMAKE_WORKING_DIR
Run cmake in specified directory, in relation to the pulled repo's root directory.

### PRECOMPILED_URL_PREFIX
Instead of building the dependency from sources, try to import the precompiled binaries first.

#### PrecompiledUrlPrefix

Specifies url prefix where the precompiled binaries downloaded from.


### LINK

Overrides `BUILD_SHARED_LIBS` of the dependency, specifying `SHARED` or `STATIC` linking.

### REQUIRES

List of the package dependencies. Every dependency's root variable (${DEPENDENCY}_ROOT) is checked for existence and
validness, then it passed directly to `auib_import`ed target (via ${DEPENDENCY}_ROOT).

It is useful when some package root is implicitly defined in your project somewhere and aui.boot does not know about it,
thus does not forward.

# Variables {#AUIB_VARIABLES}

See @ref "docs/AUI configure flags.md" on how to set variables.

## AUIB_ALL_AS (=NO)

All dependencies will be imported with `add_subdirectory` command instead of `find_package`. It is useful if you want
to work on the dependency along with your project.

This behaviour can be set for the particular dependency by `AUIB_${AUI_MODULE_NAME_UPPER}_AS` flag, where
`${AUI_MODULE_NAME_UPPER}` is the dependency name (i.e. for AUI it's `-DAUIB_AUI_AS=ON`).

## AUIB_DISABLE (=NO) {#AUIB_DISABLE}

Disables aui.boot. All calls to `auib_import` are forwarded to `find_package`.

<<<<<<< HEAD
## AUIB_SKIP_REPOSITORY_WAIT (=NO) {#AUIB_SKIP_REPOSITORY_WAIT}

Disables "Waiting for repository" @ref REPO_LOCK "lock".
=======
## AUIB_SKIP_REPOSITORY_WAIT (=NO)

Disables "Waiting for repository" lock.
>>>>>>> 857fe207

## AUIB_NO_PRECOMPILED (=NO) {#AUIB_NO_PRECOMPILED}

Disables precompiled binaries, building all dependencies locally. You may want to set up @ref CI_CACHING.

## AUIB_FORCE_PRECOMPILED (=NO) {#AUIB_FORCE_PRECOMPILED}

Disables local compilation. If a precompiled binary was not found, a configure-time error is raised.

## AUIB_PRODUCED_PACKAGES_SELF_SUFFICIENT (=NO) {#AUIB_PRODUCED_PACKAGES_SELF_SUFFICIENT}

The `AUIB_PRODUCED_PACKAGES_SELF_SUFFICIENT` flag can be used to enable self-sufficiency of packages produced with AUI
Boot. This means that the dependencies required for building these packages are included in the package (`tar.gz`)
archive in the `deps/` dir.

See @ref aui_boot_producing_packages

## AUIB_VALIDATION_LEVEL

Applies a set of checks on each *dependency* pulled by AUI.Boot. These checks verify that the *dependency* follows
so-called [modern CMake practices](https://github.com/cpm-cmake/CPM.cmake/wiki/Preparing-projects-for-CPM.cmake).
Raising this value may help to localize some errors related to the dependency in your build system that would have
appeared somewhere in the future unexpectedly.

It is a forced measure due to lack of proper CMake usage.

All AUI's dependencies are marked with the highest validation level.

Defaults to `1`.

### AUIB_VALIDATION_LEVEL 0

All checks are disabled.

### AUIB_VALIDATION_LEVEL 1

*Covers scenario*: `cmake --install .` of *dependency* produces a valid local CMake package installation.

*Requirements*:

1. *Dependency*'s installation in directory `A` can be produced with `cmake --install . --prefix=A`. A `find_package`
   call with dependency's name is capable of importing the *dependency*'s into the *consumer*'s build system.
2. Targets created as a result of calling `find_package` on the *dependency* can and should define properties so the
   *consumer* can actually use the functionality provided by the *dependency*. If such property refer to a local file,
   this file must be located in AUI.Boot's cache dir (`~/aui`). In case of *dependency*'s dependencies (aka grand
   dependencies), those be imported by a prior `auib_import`.
   ```cmake
   auib_import(ZLIB https://github.com/aui-framework/zlib)
   auib_import(Freetype https://github.com/freetype/freetype
               CONFIG_ONLY
               CMAKE_ARGS ...
   )
   # Freetype depends on ZLIB, must refer to one located in
   # ~/.aui/prefix/zlib/.../libz.a, not the system one: /usr/libz.so
   ```

   As an exception, a system file can be mentioned via CMake target. System packages must be wrapped with
   `auib_use_system_libs_begin`/`auib_use_system_libs_end` in such scenario.
   @dontinclude aui.views/CMakeLists.txt
   @skip auib_use
   @until auib_use_system_libs_end

### AUIB_VALIDATION_LEVEL 2

*Covers scenario*: `cmake --install .` of *dependency* produces a @ref PREBUILT_PACKAGES "relocatable binary package".

*Requirements*:

1. Implies `VALIDATION_LEVEL 1`.
2. Targets and variables created as a result of calling `find_package` on the *dependency* cannot contain absolute
   paths, with an exception to commonly available system files.
3. If a target depend on another library, it should express it by referring on exported target of that library instead
   of referring to its file.

   ```cmake
   target_link_libraries(awesomelib PUBLIC ${ZLIB_LIBRARIES}) # WRONG!
   target_link_libraries(awesomelib PUBLIC ZLIB::ZLIB) # GOOD!
   ```

   @note
   AUI.Boot is capable of replacing absolute paths to libraries by their respective target names in order to support
   legacy libraries.


# Diamond Shape Graphs
## Case 1

For example, your application uses `aui.core` module, which actually uses `ZLIB`:

![image](https://user-images.githubusercontent.com/19491414/153878183-fa92b4b5-c2f8-4516-8923-71a447cb1aa3.png)


When you also want to use `ZLIB`.

**Without AUI.Boot**, you'd place (and compile) another copy of `ZLIB` whose version may differ from `ZLIB` that `aui.core` uses, causing you to stuck with dependency hell:

![image](https://user-images.githubusercontent.com/19491414/153878258-cacdd4f1-8e2c-45d7-87d0-662ae0a02b28.png)


**With AUI.Boot**, you'd not even use AUI.Boot's functions! Just use `find_package(ZLIB REQUIRED)` and link it to your application with `target_link_libraries(YourApplication PRIVATE ZLIB::ZLIB)`, because AUI.Boot forwards location of used dependencies to your project. Your application and AUI are using the same `ZLIB`:



![image](https://user-images.githubusercontent.com/19491414/153878341-fa379cc6-b12d-4896-a535-4879b9d5640d.png)

## Case 2

Another case is `OpenSSL` between `aui.crypt` and `aui.curl`:

![image](https://user-images.githubusercontent.com/19491414/153878364-b214f167-8243-400c-93af-a227af2f961b.png)

Because `libcurl` is not a part of AUI, it uses standard CMake's function to find `OpenSSL` (`find_package`).

# Producing packages with dependencies managed by AUI Boot {#aui_boot_producing_packages}

AUI distributions [published on our GitHub releases page](https://github.com/aui-framework/aui/releases) are produced with help of AUI Boot.

CMake-driven projects produce package configuration with [configure_file](https://cmake.org/cmake/help/latest/command/configure_file.html):

@snippet CMakeLists.txt configure file example

Inside of `aui-config.cmake.in`, there's a line:
```cmake
@AUIB_DEPS@
```

`AUIB_DEPS` contains cmake commands to resolve dependencies of your project. This variable is populated by `auib_import`
calls inside your project during configure time. `AUIB_DEPS` contains `auib_import` calls.

As was mentioned, AUI Boot requires specially formatted (precompiled) package names to use them. For this to work, you
can call `auib_precompiled_binary` inside of your root `CMakeLists.txt` which configures `cpack` to produce `tar.gz`
with properly formatted name.

@snippet CMakeLists.txt auib_precompiled_binary

At last, use `cpack` to produce a package.

@snippet .github/workflows/build.yml cpack

# Importing AUI without AUI Boot

In some cases, AUI Boot might not cover your particular needs, and you would like to build without it. It is still not
a recommended way of using AUI, as it is not fully covered with tests, and you're basically trying to complicate your
life by hardcoding paths in your CMake lists and thus making hardly reproducible projects. Consider
[asking questions](https://github.com/aui-framework/aui/issues) about AUI Boot on our GitHub page, and we'd help to adapt AUI Boot to your use case.

## Building AUI without AUI Boot

@ref AUIB_DISABLE CMake configure flag can be used to replace `auib_import` calls to `find_package`. In this scenario
you will need to resolve AUI's dependencies in some other way (i.e, by using Conan).

## Using AUI distributions with `find_package`

AUI distributions [published on our GitHub releases page](https://github.com/aui-framework/aui/releases) are
self-sufficient. That is, they have AUI's dependencies bundled, so they can be used by `find_package`, without even
requiring AUI Boot.

@include test/aui.boot/Precompiled3/test_project/CMakeLists.txt

# ~/.aui (AUI.Boot Cache Dir) {#AUIB_CACHE}

It is a directory located in your home directory (can be changed with @ref AUIB_CACHE_DIR). This
directory contains dependencies' source code and installation artifacts of each dependency. AUI.Boot looks up there
for built libraries or their source code in order to reduce build latency and bandwidth.

If a dependency is not present in the cache, AUI.Boot will download a precompiled binary or build it from source, so the
subsequent `auib_import` invocations can reuse that even across different projects.

On a CI/CD, you can @ref CI_CACHING "cache" this directory to drastically improve build times.

## Structure

### ~/.aui/prefix

Contains dependencies produced by `cmake -B build -S .`, `cmake --build build` and
`cmake --install build --prefix=~/.aui/prefix/../` series of commands, potentially invoked inside `auib_import`.

Dependency installations are located in following path: `~/.aui/prefix/<PackageName>/<BUILD_SPECIFIER>`.

`<BUILD_SPECIFIER>` is a special hex string that identifies the build configuration, similarly to Conan's
[package_id](https://docs.conan.io/2/reference/binary_model/package_id.html). `<BUILD_SPECIFIER>` is a hashed string
that includes information such as version, platform, architecture, or being a static or a shared library. When something
changes in this information, it produces a new `<BUILD_SPECIFIER>` because it represents a different binary.

Here's how exactly it is computed:

@snippet aui.boot.cmake BUILD_SPECIFIER

### ~/.aui/repo

Contains dependencies source code (if any), downloaded by `auib_import`.

- `~/.aui/repo/<PackageName>/src` - source code of `<PackageName>`. If it is a git repository, AUI.Boot will try to
  checkout a specific version first instead of cloning the whole repo again.
- `~/.aui/repo/<PackageName>/src/FETCHED` - indicates the latest download is successful.
- `~/.aui/repo/<PackageName>/build` - `<PackageName>` build directory. Cleaned up after a successful installation.

If the dependency imported as a @ref AUIB_ADD_SUBDIRECTORY "subdirectory", these paths are used instead:

- `~/.aui/repo/<PackageName>/as/<VERSION>/<PackageName>` - a copy of source to be used by CMake's `add_subdirectory`.
  The second `<PackageName>` helps IDEs such as CLion to identify dependency name.
- `~/.aui/repo/<PackageName>/as/<VERSION>/<PackageName>/FETCHED` - indicates the latest download is successful.
- `~/.aui/repo/<PackageName>/as/<VERSION>/build` - build directory.

### ~/.aui/crosscompile-host

In case of @ref docs/Crosscompiling.md, contains AUI.Boot sub cache for the host system.

### ~/.aui/repo.lock {#REPO_LOCK}

Lock file of `auib_import` to forbid multiple parallel processes to modify `auib_import`.

# Philosophy behind AUI Boot

AUI Boot follows AUI Project philosophy, i.e, simplify developers' life and improve experience as far as possible. We
were needed a CMake-only solution, so we skipped external generators (i.e., those that introduce additional building
layer over CMake).

Despite CMake itself is complex (spoiler: every build system is) but thanks to the complexity **CMake actually does the
job good enough** and its scripting system thankfully allows to download files from internet (and not only that).

Introducing additional building layer literally multiplies the building complexity by two. Moreover, Android targets
already introduce such a layer (called Gradle). For example, if we were using [Conan](https://conan.io/), Android
building process would have 4 layers: Gradle, CMake, Conan, CMake (yes, 2 CMake layers).

AUI Boot (and [CPM](https://github.com/cpm-cmake/CPM.cmake)) require CMake only and don't involve extra runtime. Build
should be easily reproducible, i.e., invocation of CMake (`cmake -S . -B build`) is sufficient to set up a dev
environment. No additional tinkering (i.e, downloading and installing external tools or libraries, passing them to
the build) is required, with an exception to application's domain (for example, auth/API keys).

That being said, let's overview alternatives:

- [CPM](https://github.com/cpm-cmake/CPM.cmake) (CMake's missing package manager) - almost perfectly suits our needs but
  lacks precompiled packages support which renders painful to some of our users.
- [vcpkg](https://github.com/microsoft/vcpkg) - external and maintained by Microsoft. Requires additional setup and
  overwriting `CMAKE_TOOLCHAIN_FILE`. In case of Android, additional tinkering with Gradle script is required.
- [conan](https://conan.io/) - external, requires Python runtime and knowledge. Using Conan leads to 3 browser tabs
  always opened: Python docs, Conan docs and CMake docs. In case of Android, additional tinkering with Gradle script is
  required. Pushes Artifactory which is a paid self-hosted solution but thanks to that offers free large repository of
  precompiled packages. Conan is slowly becoming a de facto standard for C++ so we're looking forward for adding conan
  support (without dropping AUI Boot).
- CMake's FindPackage/FetchContent/ExternalProject - limited, involve a lot of boilerplate, can't be tweaked from
  configure-time variables, lack precompiled binaries.

AUI is a C++ project, thus it should use CMake for AUI itself and AUI-based applications. Configure? `cmake ..`. Build?
`cmake --build .`. Test? `ctest .`. Package? `cpack .`. CMake offers enough functionality for various use cases. Let's
avoid creating an uncomfortable situation by involving snakes in the process of developing C++ applications, we have
our own great tools already.<|MERGE_RESOLUTION|>--- conflicted
+++ resolved
@@ -75,7 +75,6 @@
 
 For a maintained list of `auib_import`ed libraries, please visit https://github.com/aui-framework/boot.
 
-<<<<<<< HEAD
 ```
 auib_import(Boost https://github.com/boostorg/boost/releases/download/boost-1.84.0/boost-1.84.0.tar.xz
     ARCHIVE
@@ -85,8 +84,6 @@
 aui_link(${PROJECT_NAME} PRIVATE Boost::boost)
 ```
 
-=======
->>>>>>> 857fe207
 AUI Framework has a lot of modules and functionality, however, it never pretends to be all-in-one solution for
 everything. We value quality over quantity. It is just a basis (framework), where you are free to put whatever building
 blocks you want, and we encourage you to do so, particularly, by using 3rdparty libraries. Just don't forget to obey
@@ -176,15 +173,12 @@
 };
 ```
 
+For more libraries, please visit https://github.com/aui-framework/boot.
 ## How to fix "Could not resolve dependency" error
 
 Common scenario:
 
-<<<<<<< HEAD
 1. Remove @ref AUIB_CACHE
-=======
-1. Remove AUI.Boot cache `~/.aui`
->>>>>>> 857fe207
 2. Remove your build directory
 
 And try again.
@@ -194,13 +188,9 @@
 This means that library's maintainer didn't bother about handling `cmake --install` properly. The best option in
 this scenario will be forking the library and append their `CMakeLists.txt` on your own.
 
-<<<<<<< HEAD
-Alternatively, you can specify @ref AUIB_ADD_SUBDIRECTORY option.
-=======
 You can consult with [Conan Recipes](https://github.com/conan-io/conan-center-index/tree/master/recipes/) or
 [Vcpkg Ports](https://github.com/microsoft/vcpkg/tree/master/ports) to see how they have workarounded the broken
 `CMakeLists.txt` of the library.
->>>>>>> 857fe207
 
 ### "did you mean PACKAGE_NAME?" {#AKJFHJ}
 
@@ -210,8 +200,10 @@
 ### "Imported target ... depends on an out-of-tree file" {#AFKJNJKAN}
 
 The library's maintainer have misused CMake. Follow one of possible options provided by AUI.Boot or fix the
-<<<<<<< HEAD
-library by forking it.
+library by forking it. You can consult with
+[Conan Recipes](https://github.com/conan-io/conan-center-index/tree/master/recipes/) or
+[Vcpkg Ports](https://github.com/microsoft/vcpkg/tree/master/ports) to see how they have workarounded the broken
+`CMakeLists.txt` of the library.
 
 ## Fixing 3rdparty library's CMakeLists.txt
 
@@ -234,11 +226,6 @@
 
 Also, you can consult with [Conan Recipes](https://github.com/conan-io/conan-center-index/tree/master/recipes/) or
 [Vcpkg Ports](https://github.com/microsoft/vcpkg/tree/master/ports) to see how they have workaround the broken
-=======
-library by forking it. You can consult with
-[Conan Recipes](https://github.com/conan-io/conan-center-index/tree/master/recipes/) or
-[Vcpkg Ports](https://github.com/microsoft/vcpkg/tree/master/ports) to see how they have workarounded the broken
->>>>>>> 857fe207
 `CMakeLists.txt` of the library.
 
 # Using AUI Boot without AUI
@@ -261,21 +248,7 @@
 
 # Importing project as a subdirectory
 
-<<<<<<< HEAD
 See @ref AUIB_ADD_SUBDIRECTORY
-=======
-Useful for library developers. They can use consumer's project to develop their library.
-
-```
--DAUIB_LIB_AS=ON
-```
-, where 'LIB' is external project name. For example, to import AUI as a subdirectory:
-```
--DAUIB_AUI_AS=ON
-```
-
-This action disables usage of precompiled binary and validation.
->>>>>>> 857fe207
 
 # CMake commands
 
@@ -392,15 +365,9 @@
 
 Disables aui.boot. All calls to `auib_import` are forwarded to `find_package`.
 
-<<<<<<< HEAD
 ## AUIB_SKIP_REPOSITORY_WAIT (=NO) {#AUIB_SKIP_REPOSITORY_WAIT}
 
 Disables "Waiting for repository" @ref REPO_LOCK "lock".
-=======
-## AUIB_SKIP_REPOSITORY_WAIT (=NO)
-
-Disables "Waiting for repository" lock.
->>>>>>> 857fe207
 
 ## AUIB_NO_PRECOMPILED (=NO) {#AUIB_NO_PRECOMPILED}
 
