--- conflicted
+++ resolved
@@ -57,19 +57,11 @@
         brief = "\n".join([i[1] for i in common.parse_doxygen(group_item.doc) if f"@brief" in i[0]])
         print(f"""
 -   __{group_item.namespaced_name()}__
-<<<<<<< HEAD
-
-    ---
-
-    {brief}
-
-=======
     
     ---
     
     {brief}
     
->>>>>>> f23fc3d6
 """, file=fos)
 
     print('</div>', file=fos)
