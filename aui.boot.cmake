#
# =====================================================================================================================
# Copyright (c) 2021 Alex2772
#
# Permission is hereby granted, free of charge, to any person obtaining a copy of this software and associated
# documentation files (the "Software"), to deal in the Software without restriction, including without limitation the
# rights to use, copy, modify, merge, publish, distribute, sublicense, and/or sell copies of the Software, and to
# permit persons to whom the Software is furnished to do so, subject to the following conditions:
#
# The above copyright notice and this permission notice shall be included in all copies or substantial portions of the
# Software.
#
# THE SOFTWARE IS PROVIDED "AS IS", WITHOUT WARRANTY OF ANY KIND, EXPRESS OR IMPLIED, INCLUDING BUT NOT LIMITED TO THE
# WARRANTIES OF MERCHANTABILITY, FITNESS FOR A PARTICULAR PURPOSE AND NONINFRINGEMENT. IN NO EVENT SHALL THE AUTHORS OR
# COPYRIGHT HOLDERS BE LIABLE FOR ANY CLAIM, DAMAGES OR OTHER LIABILITY, WHETHER IN AN ACTION OF CONTRACT, TORT OR
# OTHERWISE, ARISING FROM, OUT OF OR IN CONNECTION WITH THE SOFTWARE OR THE USE OR OTHER DEALINGS IN THE SOFTWARE.
#
# Original code located at https://github.com/aui-framework/aui
# =====================================================================================================================
#

cmake_minimum_required(VERSION 3.16)

option(AUI_BOOT_DISABLE "Disables AUI.Boot and replaces it's calls to find_package" OFF)

# fix "Failed to get the hash for HEAD" error
if(EXISTS ${CMAKE_CURRENT_BINARY_DIR}/aui.boot-deps)
    file(REMOVE_RECURSE ${CMAKE_CURRENT_BINARY_DIR}/aui.boot-deps)
endif()

<<<<<<< HEAD

if (ANDROID OR IOS)
    set(_build_shared OFF)
    message(STATUS "Forcing static build because you are building for mobile platform.")
else()
    set(_build_shared ON)
endif()
set(BUILD_SHARED_LIBS ${_build_shared} CACHE BOOL "Build using shared libraries")

=======
if (DEFINED BUILD_SHARED_LIBS)
    set(_build_shared ${BUILD_SHARED_LIBS})
else()
    if (ANDROID OR IOS)
        set(_build_shared OFF)
        message(STATUS "Forcing static build because you are building for mobile platform.")
    else()
        set(_build_shared ON)
    endif()
endif()
set(BUILD_SHARED_LIBS ${_build_shared})
>>>>>>> e3876f7d

if (MSVC)
    if (NOT CMAKE_MSVC_RUNTIME_LIBRARY)
        set(CMAKE_MSVC_RUNTIME_LIBRARY "MultiThreaded$<$<CONFIG:Debug>:Debug>DLL")
        message(STATUS "AUI.Boot CMAKE_MSVC_RUNTIME_LIBRARY is not set - defaulting to ${CMAKE_MSVC_RUNTIME_LIBRARY}")
    endif()
endif()

# rpath fix
if (APPLE)
    set(CMAKE_MACOSX_RPATH 1)
    set(CMAKE_INSTALL_NAME_DIR "@rpath")
    set(CMAKE_INSTALL_RPATH "@loader_path/../lib")
elseif(UNIX)
    #SET(CMAKE_EXE_LINKER_FLAGS "${CMAKE_EXE_LINKER_FLAGS} -Wl,--enable-new-dtags")
    set(CMAKE_INSTALL_RPATH $ORIGIN/../lib)
    set(CMAKE_INSTALL_RPATH_USE_LINK_PATH FALSE)
endif()

define_property(GLOBAL PROPERTY AUI_BOOT_ROOT_ENTRIES
        BRIEF_DOCS "Global list of aui boot root entries"
        FULL_DOCS "Global list of aui boot root entries")

set(CMAKE_POLICY_DEFAULT_CMP0074 NEW)

# checking host system not by WIN32 because of cross compilation
if(CMAKE_HOST_SYSTEM_NAME STREQUAL "Windows")
    set(HOME_DIR $ENV{USERPROFILE})
else()
    set(HOME_DIR $ENV{HOME})
endif()

if (NOT CMAKE_CXX_COMPILER_ID)
    message(FATAL_ERROR "CMAKE_CXX_COMPILER_ID is not set.\nnote: Please include aui.boot AFTER project() call.")
endif()

if (ANDROID_ABI)
    set(AUI_TARGET_ARCH_NAME "android-${ANDROID_ABI}")
    set(AUI_TARGET_ABI "${AUI_TARGET_ARCH_NAME}" CACHE STRING "COMPILER-PROCESSOR pair")
elseif (IOS)
    set(AUI_TARGET_ARCH_NAME "ios-${CMAKE_SYSTEM_PROCESSOR}")
    set(AUI_TARGET_ABI "${AUI_TARGET_ARCH_NAME}" CACHE STRING "COMPILER-PROCESSOR pair")
else()
    if (NOT CMAKE_SYSTEM_PROCESSOR)
        message(FATAL_ERROR "CMAKE_SYSTEM_PROCESSOR is not set")
    endif()
    if (CMAKE_SYSTEM_PROCESSOR MATCHES "(x86)|(X86)|(amd64)|(AMD64)")
        if(CMAKE_SIZEOF_VOID_P EQUAL 8)
            set(AUI_TARGET_ARCH_NAME "x86_64")
        elseif(CMAKE_SIZEOF_VOID_P EQUAL 4)
            set(AUI_TARGET_ARCH_NAME "x86")
        endif()
    else ()
        set(AUI_TARGET_ARCH_NAME ${CMAKE_SYSTEM_PROCESSOR})
    endif()
    string(TOLOWER "${CMAKE_CXX_COMPILER_ID}-${AUI_TARGET_ARCH_NAME}" _tmp)
    set(AUI_TARGET_ABI "${_tmp}" CACHE STRING "COMPILER-PROCESSOR pair")
endif()

set(AUI_CACHE_DIR ${HOME_DIR}/.aui CACHE PATH "Path to AUI.Boot cache")
message(STATUS "AUI.Boot cache: ${AUI_CACHE_DIR}")
message(STATUS "AUI.Boot target ABI: ${AUI_TARGET_ABI}")



set(AUI_BOOT_SOURCEDIR_COMPAT OFF)
if(${CMAKE_VERSION} VERSION_LESS "3.21.0")
    message(STATUS "Dependencies will be cloned to build directory, not to ${AUI_CACHE_DIR} because you're using CMake older"
            " than 3.21. See https://github.com/aui-framework/aui/issues/6 for details.")
    set(AUI_BOOT_SOURCEDIR_COMPAT ON)
endif()


# create all required dirs
if (NOT EXISTS ${AUI_CACHE_DIR})
    file(MAKE_DIRECTORY ${AUI_CACHE_DIR})
endif()
if (NOT EXISTS ${AUI_CACHE_DIR}/prefix)
    file(MAKE_DIRECTORY ${AUI_CACHE_DIR}/prefix)
endif()
if (NOT EXISTS ${AUI_CACHE_DIR}/repo)
    file(MAKE_DIRECTORY ${AUI_CACHE_DIR}/repo)
endif()


function(_auib_import_subdirectory DEP_SOURCE_DIR AUI_MODULE_NAME) # helper function to keep scope
    set(AUI_BOOT TRUE)
    add_subdirectory(${DEP_SOURCE_DIR} "aui.boot-build-${AUI_MODULE_NAME}")
endfunction()

# TODO add a way to provide file access to the repository
function(auib_import AUI_MODULE_NAME URL)
    if (AUI_BOOT_DISABLE)
        if (AUIB_IMPORT_COMPONENTS)
            find_package(${AUI_MODULE_NAME} COMPONENTS ${AUIB_IMPORT_COMPONENTS} REQUIRED)
        else()
            find_package(${AUI_MODULE_NAME} REQUIRED)
        endif()
        return()
    endif()

    get_property(AUI_BOOT_IMPORTED_MODULES GLOBAL PROPERTY AUI_BOOT_IMPORTED_MODULES)

    if (${AUI_MODULE_NAME} IN_LIST AUI_BOOT_IMPORTED_MODULES)
        # the module is already imported; skipping
        return()
    endif()

<<<<<<< HEAD
=======
    if(EXISTS ${URL})
        # url is a local file
        get_filename_component(URL ${URL} ABSOLUTE)
    endif()

>>>>>>> e3876f7d
    set(_locked FALSE)

    set(FINDPACKAGE_QUIET QUIET)
    if (AUI_BOOT_VERBOSE)
        set(FINDPACKAGE_QUIET "")
    endif()


    cmake_policy(SET CMP0087 NEW)
    cmake_policy(SET CMP0074 NEW)
    # https://stackoverflow.com/a/46057018
    if (CMAKE_CROSSCOMPILING)
        set(CMAKE_FIND_ROOT_PATH_MODE_PROGRAM BOTH)
        set(CMAKE_FIND_ROOT_PATH_MODE_LIBRARY BOTH)
        set(CMAKE_FIND_ROOT_PATH_MODE_INCLUDE BOTH)
        set(CMAKE_FIND_ROOT_PATH_MODE_PACKAGE BOTH)
        set(ONLY_CMAKE_FIND_ROOT_PATH TRUE)
    endif()
    set(CMAKE_FIND_USE_CMAKE_SYSTEM_PATH FALSE)

    set(options ADD_SUBDIRECTORY)
    set(oneValueArgs VERSION CMAKE_WORKING_DIR)
    set(multiValueArgs CMAKE_ARGS COMPONENTS)
    cmake_parse_arguments(AUIB_IMPORT "${options}" "${oneValueArgs}"
            "${multiValueArgs}" ${ARGN} )
    set(TAG_OR_HASH latest)
    if (AUIB_IMPORT_HASH)
        set(TAG_OR_HASH ${AUIB_IMPORT_HASH})
    elseif(AUIB_IMPORT_VERSION)
        set(TAG_OR_HASH ${AUIB_IMPORT_VERSION})
    endif()
    if (NOT CMAKE_BUILD_TYPE)
        set(CMAKE_BUILD_TYPE Debug)
    endif()

    if (NOT DEFINED BUILD_SHARED_LIBS)
        # default it to ON
        set(BUILD_SHARED_LIBS ON)
    endif()
    if (BUILD_SHARED_LIBS)
        set(SHARED_OR_STATIC shared)
    else()
        set(SHARED_OR_STATIC static)
    endif()
    set(BUILD_SPECIFIER "${AUI_MODULE_NAME}/${TAG_OR_HASH}/${AUI_TARGET_ABI}-${CMAKE_BUILD_TYPE}-${SHARED_OR_STATIC}")
    set(DEP_INSTALL_PREFIX "${AUI_CACHE_DIR}/prefix/${BUILD_SPECIFIER}")

    # append our location to module path
    #if (NOT "${DEP_INSTALL_PREFIX}" IN_LIST CMAKE_PREFIX_PATH)
    #    list(APPEND CMAKE_PREFIX_PATH ${DEP_INSTALL_PREFIX})
    #endif()

    string(TOUPPER "${AUI_MODULE_NAME}" AUI_MODULE_NAME_UPPER) # ignore case
    if (AUI_BOOT_${AUI_MODULE_NAME_UPPER}_ADD_SUBDIRECTORY OR AUIB_IMPORT_ADD_SUBDIRECTORY)
        set(DEP_ADD_SUBDIRECTORY TRUE)
    else()
        set(DEP_ADD_SUBDIRECTORY FALSE)
    endif()
    string(REGEX REPLACE "[a-z]+:\\/\\/" "" URL_PATH ${URL})

    if (DEP_ADD_SUBDIRECTORY)
        # the AUI_MODULE_NAME is used to hint IDEs (i.e. CLion) about actual project's name
        set(DEP_SOURCE_DIR "${AUI_CACHE_DIR}/repo/${URL_PATH}/as/${TAG_OR_HASH}/${AUI_MODULE_NAME}")
    else()
        set(DEP_SOURCE_DIR "${AUI_CACHE_DIR}/repo/${URL_PATH}/src")
    endif()
    set(DEP_BINARY_DIR "${AUI_CACHE_DIR}/repo/${URL_PATH}/build/${BUILD_SPECIFIER}/${CMAKE_GENERATOR}")
    set(${AUI_MODULE_NAME}_ROOT ${DEP_INSTALL_PREFIX} CACHE FILEPATH "Path to ${AUI_MODULE_NAME} provided by AUI.Boot.")

    # creating uppercase variables in order to ease the case insensitive checks
    set(${AUI_MODULE_NAME}_DIR ${DEP_INSTALL_PREFIX} PARENT_SCOPE)
    set(${AUI_MODULE_NAME_UPPER}_DIR ${DEP_INSTALL_PREFIX} PARENT_SCOPE)
    set(${AUI_MODULE_NAME_UPPER}_ROOT ${DEP_INSTALL_PREFIX} PARENT_SCOPE)

    set(DEP_INSTALLED_FLAG ${DEP_INSTALL_PREFIX}/INSTALLED)
    if (NOT DEP_ADD_SUBDIRECTORY)
        # avoid compilation if we have existing installation
        if (EXISTS ${DEP_INSTALLED_FLAG})
            # BEGIN: try find
            while(TRUE)
                if (AUIB_IMPORT_COMPONENTS)
                    find_package(${AUI_MODULE_NAME} COMPONENTS ${AUIB_IMPORT_COMPONENTS} ${FINDPACKAGE_QUIET})
                else()
                    find_package(${AUI_MODULE_NAME} ${FINDPACKAGE_QUIET})
                endif()
                if (NOT (${AUI_MODULE_NAME}_FOUND OR ${AUI_MODULE_NAME_UPPER}_FOUND))
                    if (CMAKE_FIND_PACKAGE_PREFER_CONFIG)
                        break()
                    endif()
                    set(CMAKE_FIND_PACKAGE_PREFER_CONFIG TRUE)
                else()
                    break()
                endif()
            endwhile()
            unset(CMAKE_FIND_PACKAGE_PREFER_CONFIG)
            # expose result ignoring case sensitivity
            if (${AUI_MODULE_NAME}_FOUND OR ${AUI_MODULE_NAME_UPPER}_FOUND)
                set(${AUI_MODULE_NAME}_FOUND TRUE)
            else()
                set(${AUI_MODULE_NAME}_FOUND FALSE)
            endif()
            # END: try find
        endif()
    endif()
    if ((NOT EXISTS ${DEP_INSTALLED_FLAG} OR NOT ${AUI_MODULE_NAME}_FOUND AND NOT DEP_ADD_SUBDIRECTORY) OR ((NOT EXISTS ${DEP_SOURCE_DIR}/CMakeLists.txt) AND DEP_ADD_SUBDIRECTORY))
        # some shit with INSTALLED flag because find_package finds by ${AUI_MODULE_NAME}_ROOT only if REQUIRED flag is set
        # so we have to compile and install
        if (NOT DEP_ADD_SUBDIRECTORY)
            if (NOT EXISTS ${DEP_INSTALLED_FLAG})
                message(STATUS "${AUI_MODULE_NAME}: building because ${DEP_INSTALLED_FLAG} does not exist")
            else()
                message(STATUS "${AUI_MODULE_NAME}: building because find_package could not find package in ${DEP_INSTALL_PREFIX}")
            endif()
        else()
            if (EXISTS ${DEP_SOURCE_DIR})
                file(REMOVE_RECURSE ${DEP_SOURCE_DIR})
            endif()
        endif()

        # TODO add protocol check
        if(AUI_BOOT_SOURCEDIR_COMPAT)
            unset(SOURCE_BINARY_DIRS_ARG)
        else()
            if (NOT AUI_BOOT) # recursive deadlock fix
                if (NOT _locked)
                    set(_locked TRUE)
                    message(STATUS "Waiting for repository...")
                    file(LOCK "${AUI_CACHE_DIR}/repo.lock")
                endif()
            endif()
            set(SOURCE_BINARY_DIRS_ARG SOURCE_DIR ${DEP_SOURCE_DIR}
                    BINARY_DIR ${DEP_BINARY_DIR})
        endif()
        message(STATUS "Fetching ${AUI_MODULE_NAME}")

        file(REMOVE_RECURSE ${DEP_SOURCE_DIR} ${DEP_BINARY_DIR})

        # check for local existence
        if (EXISTS ${URL})
            get_filename_component(DEP_SOURCE_DIR ${URL} ABSOLUTE)
            message(STATUS "Using local: ${DEP_SOURCE_DIR}")
        else()
            include(FetchContent)
            FetchContent_Declare(${AUI_MODULE_NAME}_FC
                    PREFIX "${CMAKE_BINARY_DIR}/aui.boot-deps/${AUI_MODULE_NAME}"
                    GIT_REPOSITORY "${URL}"
                    GIT_TAG ${AUIB_IMPORT_VERSION}
                    GIT_PROGRESS TRUE # show progress of download
                    USES_TERMINAL_DOWNLOAD TRUE # show progress in ninja generator
                    USES_TERMINAL_UPDATE   TRUE # show progress in ninja generator
                    ${SOURCE_BINARY_DIRS_ARG}
                    )

            FetchContent_Populate(${AUI_MODULE_NAME}_FC)


            FetchContent_GetProperties(${AUI_MODULE_NAME}_FC
                    BINARY_DIR DEP_BINARY_DIR
                    SOURCE_DIR DEP_SOURCE_DIR
                    )
            message(STATUS "Fetched ${AUI_MODULE_NAME} to ${DEP_SOURCE_DIR}")
        endif()

        if (NOT DEP_ADD_SUBDIRECTORY)
            message(STATUS "Compiling ${AUI_MODULE_NAME}")
            if (AUIB_IMPORT_CMAKE_WORKING_DIR)
                set(DEP_SOURCE_DIR "${DEP_SOURCE_DIR}/${AUIB_IMPORT_CMAKE_WORKING_DIR}")
            endif()

            get_property(AUI_BOOT_ROOT_ENTRIES GLOBAL PROPERTY AUI_BOOT_ROOT_ENTRIES)
            unset(FORWARDED_LIBS)
            foreach (_entry ${AUI_BOOT_ROOT_ENTRIES})
                list(APPEND FORWARDED_LIBS "-D${_entry}")
            endforeach()
            set(FINAL_CMAKE_ARGS
                    -DAUI_BOOT=TRUE
                    ${FORWARDED_LIBS}
                    ${AUIB_IMPORT_CMAKE_ARGS}
                    -DCMAKE_INSTALL_PREFIX:PATH=${DEP_INSTALL_PREFIX}
                    -G "${CMAKE_GENERATOR}")

            if (AUIB_IMPORT_COMPONENTS)
                list(JOIN AUIB_IMPORT_COMPONENTS "\\\;" TMP_LIST)
                set(FINAL_CMAKE_ARGS
                        ${FINAL_CMAKE_ARGS}
                        -DAUI_BOOT_COMPONENTS=${TMP_LIST})
            endif()

            if(ANDROID)
                set(ANDROID_VARS
                        CMAKE_SYSTEM_NAME
                        CMAKE_EXPORT_COMPILE_COMMANDS
                        CMAKE_SYSTEM_VERSION
                        ANDROID_PLATFORM
                        ANDROID_ABI
                        CMAKE_ANDROID_ARCH_ABI
                        ANDROID_NDK
                        CMAKE_ANDROID_NDK
                        )
            endif()


            # forward all necessary variables to child cmake build
            foreach(_varname
                    CMAKE_GENERATOR_PLATFORM
                    CMAKE_VS_PLATFORM_NAME
                    CMAKE_BUILD_TYPE
                    CMAKE_CROSSCOMPILING
                    CMAKE_MACOSX_RPATH
                    CMAKE_INSTALL_NAME_DIR
                    CMAKE_INSTALL_RPATH
                    CMAKE_MAKE_PROGRAM
                    CMAKE_MSVC_RUNTIME_LIBRARY
                    CMAKE_FIND_PACKAGE_PREFER_CONFIG
                    CMAKE_FIND_ROOT_PATH_MODE_PROGRAM
                    CMAKE_FIND_ROOT_PATH_MODE_LIBRARY
                    CMAKE_FIND_ROOT_PATH_MODE_INCLUDE
                    CMAKE_FIND_ROOT_PATH_MODE_PACKAGE
                    ONLY_CMAKE_FIND_ROOT_PATH
                    ${ANDROID_VARS})

                # ${_varname} can be possibly false (e.g. -DBUILD_SHARED_LIBS=FALSE) so using STREQUAL check instead for
                # emptiness
                if (NOT ${_varname} STREQUAL "")
                    list(APPEND FINAL_CMAKE_ARGS "-D${_varname}=${${_varname}}")
                endif()
            endforeach()
            if (CMAKE_TOOLCHAIN_FILE) # resolve absolute path to the toolchain file - it's possibly relative thus invalid
                get_filename_component(_toolchain ${CMAKE_TOOLCHAIN_FILE} ABSOLUTE)
                list(APPEND FINAL_CMAKE_ARGS "-DCMAKE_TOOLCHAIN_FILE=${_toolchain}")
            endif()
            list(APPEND FINAL_CMAKE_ARGS "-DBUILD_SHARED_LIBS=${BUILD_SHARED_LIBS}")
            if (IOS)
                list(APPEND FINAL_CMAKE_ARGS "-DCMAKE_C_FLAGS=-Wno-error-implicit-function-declaration")
            endif()

            message("Building and installing ${AUI_MODULE_NAME}:${CMAKE_COMMAND} ${DEP_SOURCE_DIR} ${FINAL_CMAKE_ARGS}")
            execute_process(COMMAND ${CMAKE_COMMAND} ${DEP_SOURCE_DIR} ${FINAL_CMAKE_ARGS}
                    WORKING_DIRECTORY "${DEP_BINARY_DIR}"
                    RESULT_VARIABLE STATUS_CODE)

            if (NOT STATUS_CODE EQUAL 0)
                message(STATUS "CMake configure failed, clearing dir and trying again...")
                file(REMOVE_RECURSE ${DEP_BINARY_DIR})
                file(MAKE_DIRECTORY ${DEP_BINARY_DIR})
                execute_process(COMMAND ${CMAKE_COMMAND} ${DEP_SOURCE_DIR} ${FINAL_CMAKE_ARGS}
                        WORKING_DIRECTORY "${DEP_BINARY_DIR}"
                        RESULT_VARIABLE STATUS_CODE)
                if (NOT STATUS_CODE EQUAL 0)
                    message(FATAL_ERROR "CMake configure failed: ${STATUS_CODE}")
                endif()
            endif()

            message(STATUS "Installing ${AUI_MODULE_NAME}")
            execute_process(COMMAND
                    ${CMAKE_COMMAND}
                    --build ${DEP_BINARY_DIR} --parallel
                    --target install
                    --config ${CMAKE_BUILD_TYPE} # fix vs and xcode generators

                    WORKING_DIRECTORY "${DEP_BINARY_DIR}"
                    RESULT_VARIABLE ERROR_CODE)

            if (NOT STATUS_CODE EQUAL 0)
                message(FATAL_ERROR "CMake build failed: ${STATUS_CODE}")
            endif()
            file(TOUCH ${DEP_INSTALLED_FLAG})
            if (NOT EXISTS ${DEP_INSTALLED_FLAG})
                message(FATAL_ERROR "Dependency failed to install: ${AUI_MODULE_NAME} - check the compilation and installation logs above")
            endif()
        endif()
        if (NOT AUI_BOOT_SOURCEDIR_COMPAT)
            if (NOT AUI_BOOT) # recursive deadlock fix
                file(LOCK "${AUI_CACHE_DIR}/repo.lock" RELEASE)
            endif()
        endif()
    endif()
    if (DEP_ADD_SUBDIRECTORY)
        _auib_import_subdirectory(${DEP_SOURCE_DIR} ${AUI_MODULE_NAME})
        message(STATUS "${AUI_MODULE_NAME} imported as a subdirectory: ${DEP_SOURCE_DIR}")
    else()
        # BEGIN: try find
        while(TRUE)
            if (AUIB_IMPORT_COMPONENTS)
                find_package(${AUI_MODULE_NAME} COMPONENTS ${AUIB_IMPORT_COMPONENTS} ${FINDPACKAGE_QUIET})
            else()
                find_package(${AUI_MODULE_NAME} ${FINDPACKAGE_QUIET})
            endif()
            if (NOT (${AUI_MODULE_NAME}_FOUND OR ${AUI_MODULE_NAME_UPPER}_FOUND))
                if (CMAKE_FIND_PACKAGE_PREFER_CONFIG)
                    break()
                endif()
                set(CMAKE_FIND_PACKAGE_PREFER_CONFIG TRUE)
            else()
                break()
            endif()
        endwhile()
        unset(CMAKE_FIND_PACKAGE_PREFER_CONFIG)
        # expose result ignoring case sensitivity
        if (${AUI_MODULE_NAME}_FOUND OR ${AUI_MODULE_NAME_UPPER}_FOUND)
            set(${AUI_MODULE_NAME}_FOUND TRUE)
        else()
            set(${AUI_MODULE_NAME}_FOUND FALSE)
        endif()
        # END: try find
        if (NOT ${AUI_MODULE_NAME}_FOUND)
            # print verbosely find procedure

            set(CMAKE_FIND_DEBUG_MODE TRUE)
            # BEGIN: try find
            message("[AUI.BOOT] Verbose output:")
            while(TRUE)
                if (AUIB_IMPORT_COMPONENTS)
                    find_package(${AUI_MODULE_NAME} COMPONENTS ${AUIB_IMPORT_COMPONENTS} ${FINDPACKAGE_QUIET})
                else()
                    find_package(${AUI_MODULE_NAME} ${FINDPACKAGE_QUIET})
                endif()
                if (NOT (${AUI_MODULE_NAME}_FOUND OR ${AUI_MODULE_NAME_UPPER}_FOUND))
                    if (CMAKE_FIND_PACKAGE_PREFER_CONFIG)
                        message("[AUI.BOOT] Dependency not found - giving up")
                        break()
                    endif()
                    set(CMAKE_FIND_PACKAGE_PREFER_CONFIG TRUE)
                    message("[AUI.BOOT] Using config instead")
                else()
                    break()
                endif()
            endwhile()
            unset(CMAKE_FIND_PACKAGE_PREFER_CONFIG)

            # list possible find_package names if available
            file(GLOB_RECURSE _find "${DEP_INSTALL_PREFIX}/*onfig.cmake")
            unset(possible_names)
            foreach(_i ${_find})
                get_filename_component(_name ${_i} NAME)
                string(REGEX REPLACE "([Cc]onfig)\\.cmake" "" _name ${_name})
                list(APPEND possible_names "${_name}")
            endforeach()

            # construct error message
            set(error_message "AUI.Boot could not resolve dependency: ${AUI_MODULE_NAME} (see verbose find output above)")
            if (possible_names)
                string(JOIN " or " possible_names_joined ${possible_names})
                set(error_message "${error_message}\nnote: did you mean " ${possible_names_joined} ?)
            else()
                set(error_message "${error_message}\nnote: looks like a config file does not exist for your project (${AUI_MODULE_NAME}Config.cmake or ${AUI_MODULE_NAME}-config.cmake).")
            endif()
            message(FATAL_ERROR ${error_message})
        endif()

        # create links to runtime dependencies
        if (WIN32)
            set(LIB_EXT dll)
        elseif(APPLE)
            set(LIB_EXT dylib)
        else()
            set(LIB_EXT so*)
        endif()
        file(GLOB_RECURSE DEP_RUNTIME LIST_DIRECTORIES false ${DEP_INSTALL_PREFIX}/*.${LIB_EXT})

        if (WIN32)
            # sometimes it's empty
            if (NOT CMAKE_RUNTIME_OUTPUT_DIRECTORY)
                set(CMAKE_RUNTIME_OUTPUT_DIRECTORY "${CMAKE_BINARY_DIR}/bin")
            endif()

            set(DESTINATION_DIR ${CMAKE_RUNTIME_OUTPUT_DIRECTORY})
        else()
            # sometimes it's empty
            if (NOT CMAKE_LIBRARY_OUTPUT_DIRECTORY)
                set(CMAKE_LIBRARY_OUTPUT_DIRECTORY "${CMAKE_BINARY_DIR}/lib")
            endif()

            set(DESTINATION_DIR ${CMAKE_LIBRARY_OUTPUT_DIRECTORY})
        endif()

        if (NOT EXISTS ${DESTINATION_DIR})
            file(MAKE_DIRECTORY ${DESTINATION_DIR})
        endif()
        foreach(_item ${DEP_RUNTIME})
            get_filename_component(FILENAME ${_item} NAME)
            if (CMAKE_CONFIGURATION_TYPES)
                foreach(_config ${CMAKE_CONFIGURATION_TYPES})
                    set(_copy ${DESTINATION_DIR}/${_config}/${FILENAME})
                    if (NOT EXISTS ${_copy})
                        file(MAKE_DIRECTORY ${DESTINATION_DIR}/${_config})
                        file(COPY ${_item} DESTINATION ${DESTINATION_DIR}/${_config})
                    endif()
                endforeach()
            else()
                if (NOT EXISTS ${DESTINATION_DIR}/${FILENAME})
                    message(VERBOSE "[AUI.BOOT] ${_item} -> ${DESTINATION_DIR}/${FILENAME}")
                    file(COPY ${_item} DESTINATION ${DESTINATION_DIR})
                endif()
            endif()
        endforeach()
    endif()
<<<<<<< HEAD
=======

>>>>>>> e3876f7d
    set_property(GLOBAL APPEND PROPERTY AUI_BOOT_ROOT_ENTRIES "${AUI_MODULE_NAME}_ROOT=${${AUI_MODULE_NAME}_ROOT}")
    set_property(GLOBAL APPEND PROPERTY AUI_BOOT_IMPORTED_MODULES ${AUI_MODULE_NAME})

    message(STATUS "Imported: ${AUI_MODULE_NAME}")
endfunction()<|MERGE_RESOLUTION|>--- conflicted
+++ resolved
@@ -28,17 +28,6 @@
     file(REMOVE_RECURSE ${CMAKE_CURRENT_BINARY_DIR}/aui.boot-deps)
 endif()
 
-<<<<<<< HEAD
-
-if (ANDROID OR IOS)
-    set(_build_shared OFF)
-    message(STATUS "Forcing static build because you are building for mobile platform.")
-else()
-    set(_build_shared ON)
-endif()
-set(BUILD_SHARED_LIBS ${_build_shared} CACHE BOOL "Build using shared libraries")
-
-=======
 if (DEFINED BUILD_SHARED_LIBS)
     set(_build_shared ${BUILD_SHARED_LIBS})
 else()
@@ -50,7 +39,6 @@
     endif()
 endif()
 set(BUILD_SHARED_LIBS ${_build_shared})
->>>>>>> e3876f7d
 
 if (MSVC)
     if (NOT CMAKE_MSVC_RUNTIME_LIBRARY)
@@ -159,14 +147,11 @@
         return()
     endif()
 
-<<<<<<< HEAD
-=======
     if(EXISTS ${URL})
         # url is a local file
         get_filename_component(URL ${URL} ABSOLUTE)
     endif()
 
->>>>>>> e3876f7d
     set(_locked FALSE)
 
     set(FINDPACKAGE_QUIET QUIET)
@@ -564,10 +549,7 @@
             endif()
         endforeach()
     endif()
-<<<<<<< HEAD
-=======
-
->>>>>>> e3876f7d
+
     set_property(GLOBAL APPEND PROPERTY AUI_BOOT_ROOT_ENTRIES "${AUI_MODULE_NAME}_ROOT=${${AUI_MODULE_NAME}_ROOT}")
     set_property(GLOBAL APPEND PROPERTY AUI_BOOT_IMPORTED_MODULES ${AUI_MODULE_NAME})
 
