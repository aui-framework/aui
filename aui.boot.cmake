#
# =====================================================================================================================
# Copyright (c) 2021 Alex2772
#
# Permission is hereby granted, free of charge, to any person obtaining a copy of this software and associated
# documentation files (the "Software"), to deal in the Software without restriction, including without limitation the
# rights to use, copy, modify, merge, publish, distribute, sublicense, and/or sell copies of the Software, and to
# permit persons to whom the Software is furnished to do so, subject to the following conditions:
#
# The above copyright notice and this permission notice shall be included in all copies or substantial portions of the
# Software.
#
# THE SOFTWARE IS PROVIDED "AS IS", WITHOUT WARRANTY OF ANY KIND, EXPRESS OR IMPLIED, INCLUDING BUT NOT LIMITED TO THE
# WARRANTIES OF MERCHANTABILITY, FITNESS FOR A PARTICULAR PURPOSE AND NONINFRINGEMENT. IN NO EVENT SHALL THE AUTHORS OR
# COPYRIGHT HOLDERS BE LIABLE FOR ANY CLAIM, DAMAGES OR OTHER LIABILITY, WHETHER IN AN ACTION OF CONTRACT, TORT OR
# OTHERWISE, ARISING FROM, OUT OF OR IN CONNECTION WITH THE SOFTWARE OR THE USE OR OTHER DEALINGS IN THE SOFTWARE.
#
# Original code located at https://github.com/aui-framework/aui
# =====================================================================================================================
#

cmake_minimum_required(VERSION 3.16)

option(AUI_BOOT_DISABLE "Disables AUI.Boot and replaces it's calls to find_package" OFF)

# fix "Failed to get the hash for HEAD" error
if(EXISTS ${CMAKE_CURRENT_BINARY_DIR}/aui.boot-deps)
    file(REMOVE_RECURSE ${CMAKE_CURRENT_BINARY_DIR}/aui.boot-deps)
endif()


if (ANDROID OR IOS)
    set(_build_shared OFF)
    message(STATUS "Forcing static build because you are building for mobile platform.")
else()
    set(_build_shared ON)
endif()
set(BUILD_SHARED_LIBS ${_build_shared} CACHE BOOL "Build using shared libraries")


if (MSVC)
    if (NOT CMAKE_MSVC_RUNTIME_LIBRARY)
        set(CMAKE_MSVC_RUNTIME_LIBRARY "MultiThreaded$<$<CONFIG:Debug>:Debug>DLL")
        message(STATUS "AUI.Boot CMAKE_MSVC_RUNTIME_LIBRARY is not set - defaulting to ${CMAKE_MSVC_RUNTIME_LIBRARY}")
    endif()
endif()

# rpath fix
if (APPLE)
    set(CMAKE_MACOSX_RPATH 1)
    set(CMAKE_INSTALL_NAME_DIR "@rpath")
    set(CMAKE_INSTALL_RPATH "@loader_path/../lib")
elseif(UNIX)
    #SET(CMAKE_EXE_LINKER_FLAGS "${CMAKE_EXE_LINKER_FLAGS} -Wl,--enable-new-dtags")
    set(CMAKE_INSTALL_RPATH $ORIGIN/../lib)
    set(CMAKE_INSTALL_RPATH_USE_LINK_PATH FALSE)
endif()

define_property(GLOBAL PROPERTY AUI_BOOT_ROOT_ENTRIES
        BRIEF_DOCS "Global list of aui boot root entries"
        FULL_DOCS "Global list of aui boot root entries")

set(CMAKE_POLICY_DEFAULT_CMP0074 NEW)

# checking host system not by WIN32 because of cross compilation
if(CMAKE_HOST_SYSTEM_NAME STREQUAL "Windows")
    set(HOME_DIR $ENV{USERPROFILE})
else()
    set(HOME_DIR $ENV{HOME})
endif()

if (NOT CMAKE_CXX_COMPILER_ID)
    message(FATAL_ERROR "CMAKE_CXX_COMPILER_ID is not set.\nnote: Please include aui.boot AFTER project() call.")
endif()

if (ANDROID_ABI)
    set(AUI_TARGET_ARCH_NAME "android-${ANDROID_ABI}")
    set(AUI_TARGET_ABI "${AUI_TARGET_ARCH_NAME}" CACHE STRING "COMPILER-PROCESSOR pair")
elseif (IOS)
    set(AUI_TARGET_ARCH_NAME "ios-${CMAKE_SYSTEM_PROCESSOR}")
    set(AUI_TARGET_ABI "${AUI_TARGET_ARCH_NAME}" CACHE STRING "COMPILER-PROCESSOR pair")
else()
    if (NOT CMAKE_SYSTEM_PROCESSOR)
        message(FATAL_ERROR "CMAKE_SYSTEM_PROCESSOR is not set")
    endif()
    if (CMAKE_SYSTEM_PROCESSOR MATCHES "(x86)|(X86)|(amd64)|(AMD64)")
        if(CMAKE_SIZEOF_VOID_P EQUAL 8)
            set(AUI_TARGET_ARCH_NAME "x86_64")
        elseif(CMAKE_SIZEOF_VOID_P EQUAL 4)
            set(AUI_TARGET_ARCH_NAME "x86")
        endif()
    else ()
        set(AUI_TARGET_ARCH_NAME ${CMAKE_SYSTEM_PROCESSOR})
    endif()
    string(TOLOWER "${CMAKE_CXX_COMPILER_ID}-${AUI_TARGET_ARCH_NAME}" _tmp)
    set(AUI_TARGET_ABI "${_tmp}" CACHE STRING "COMPILER-PROCESSOR pair")
endif()

set(AUI_CACHE_DIR ${HOME_DIR}/.aui CACHE PATH "Path to AUI.Boot cache")
message(STATUS "AUI.Boot cache: ${AUI_CACHE_DIR}")
message(STATUS "AUI.Boot target ABI: ${AUI_TARGET_ABI}")



set(AUI_BOOT_SOURCEDIR_COMPAT OFF)
if(${CMAKE_VERSION} VERSION_LESS "3.21.0")
    message(STATUS "Dependencies will be cloned to build directory, not to ${AUI_CACHE_DIR} because you're using CMake older"
            " than 3.21. See https://github.com/aui-framework/aui/issues/6 for details.")
    set(AUI_BOOT_SOURCEDIR_COMPAT ON)
endif()


# create all required dirs
if (NOT EXISTS ${AUI_CACHE_DIR})
    file(MAKE_DIRECTORY ${AUI_CACHE_DIR})
endif()
if (NOT EXISTS ${AUI_CACHE_DIR}/prefix)
    file(MAKE_DIRECTORY ${AUI_CACHE_DIR}/prefix)
endif()
if (NOT EXISTS ${AUI_CACHE_DIR}/repo)
    file(MAKE_DIRECTORY ${AUI_CACHE_DIR}/repo)
endif()


function(_auib_import_subdirectory DEP_SOURCE_DIR AUI_MODULE_NAME) # helper function to keep scope
    set(AUI_BOOT TRUE)
    add_subdirectory(${DEP_SOURCE_DIR} "aui.boot-build-${AUI_MODULE_NAME}")
endfunction()

# TODO add a way to provide file access to the repository
function(auib_import AUI_MODULE_NAME URL)
    if (AUI_BOOT_DISABLE)
        if (AUIB_IMPORT_COMPONENTS)
            find_package(${AUI_MODULE_NAME} COMPONENTS ${AUIB_IMPORT_COMPONENTS} REQUIRED)
        else()
            find_package(${AUI_MODULE_NAME} REQUIRED)
        endif()
        return()
    endif()

    get_property(AUI_BOOT_IMPORTED_MODULES GLOBAL PROPERTY AUI_BOOT_IMPORTED_MODULES)

    if (${AUI_MODULE_NAME} IN_LIST AUI_BOOT_IMPORTED_MODULES)
        # the module is already imported; skipping
        return()
    endif()

    set(_locked FALSE)

    set(FINDPACKAGE_QUIET QUIET)
    if (AUI_BOOT_VERBOSE)
        set(FINDPACKAGE_QUIET "")
    endif()


    cmake_policy(SET CMP0087 NEW)
    cmake_policy(SET CMP0074 NEW)
    # https://stackoverflow.com/a/46057018
    if (CMAKE_CROSSCOMPILING)
        set(CMAKE_FIND_ROOT_PATH_MODE_PROGRAM BOTH)
        set(CMAKE_FIND_ROOT_PATH_MODE_LIBRARY BOTH)
        set(CMAKE_FIND_ROOT_PATH_MODE_INCLUDE BOTH)
        set(CMAKE_FIND_ROOT_PATH_MODE_PACKAGE BOTH)
        set(ONLY_CMAKE_FIND_ROOT_PATH TRUE)
    endif()
    set(CMAKE_FIND_USE_CMAKE_SYSTEM_PATH FALSE)

    set(options ADD_SUBDIRECTORY)
    set(oneValueArgs VERSION CMAKE_WORKING_DIR)
    set(multiValueArgs CMAKE_ARGS COMPONENTS)
    cmake_parse_arguments(AUIB_IMPORT "${options}" "${oneValueArgs}"
            "${multiValueArgs}" ${ARGN} )
    set(TAG_OR_HASH latest)
    if (AUIB_IMPORT_HASH)
        set(TAG_OR_HASH ${AUIB_IMPORT_HASH})
    elseif(AUIB_IMPORT_VERSION)
        set(TAG_OR_HASH ${AUIB_IMPORT_VERSION})
    endif()
    if (NOT CMAKE_BUILD_TYPE)
        set(CMAKE_BUILD_TYPE Debug)
    endif()

    if (NOT DEFINED BUILD_SHARED_LIBS)
        # default it to ON
        set(BUILD_SHARED_LIBS ON)
    endif()
    if (BUILD_SHARED_LIBS)
        set(SHARED_OR_STATIC shared)
    else()
        set(SHARED_OR_STATIC static)
    endif()
    set(BUILD_SPECIFIER "${AUI_MODULE_NAME}/${TAG_OR_HASH}/${AUI_TARGET_ABI}-${CMAKE_BUILD_TYPE}-${SHARED_OR_STATIC}")
    set(DEP_INSTALL_PREFIX "${AUI_CACHE_DIR}/prefix/${BUILD_SPECIFIER}")

    # append our location to module path
    #if (NOT "${DEP_INSTALL_PREFIX}" IN_LIST CMAKE_PREFIX_PATH)
    #    list(APPEND CMAKE_PREFIX_PATH ${DEP_INSTALL_PREFIX})
    #endif()

    string(TOUPPER "${AUI_MODULE_NAME}" AUI_MODULE_NAME_UPPER) # ignore case
    if (AUI_BOOT_${AUI_MODULE_NAME_UPPER}_ADD_SUBDIRECTORY OR AUIB_IMPORT_ADD_SUBDIRECTORY)
        set(DEP_ADD_SUBDIRECTORY TRUE)
    else()
        set(DEP_ADD_SUBDIRECTORY FALSE)
    endif()
    string(REGEX REPLACE "[a-z]+:\\/\\/" "" URL_PATH ${URL})

    if (DEP_ADD_SUBDIRECTORY)
        # the AUI_MODULE_NAME is used to hint IDEs (i.e. CLion) about actual project's name
        set(DEP_SOURCE_DIR "${AUI_CACHE_DIR}/repo/${URL_PATH}/as/${TAG_OR_HASH}/${AUI_MODULE_NAME}")
    else()
        set(DEP_SOURCE_DIR "${AUI_CACHE_DIR}/repo/${URL_PATH}/src")
    endif()
    set(DEP_BINARY_DIR "${AUI_CACHE_DIR}/repo/${URL_PATH}/build/${BUILD_SPECIFIER}/${CMAKE_GENERATOR}")
    set(${AUI_MODULE_NAME}_ROOT ${DEP_INSTALL_PREFIX} CACHE FILEPATH "Path to ${AUI_MODULE_NAME} provided by AUI.Boot.")

    # creating uppercase variables in order to ease the case insensitive checks
    set(${AUI_MODULE_NAME}_DIR ${DEP_INSTALL_PREFIX} PARENT_SCOPE)
    set(${AUI_MODULE_NAME_UPPER}_DIR ${DEP_INSTALL_PREFIX} PARENT_SCOPE)
    set(${AUI_MODULE_NAME_UPPER}_ROOT ${DEP_INSTALL_PREFIX} PARENT_SCOPE)

    set(DEP_INSTALLED_FLAG ${DEP_INSTALL_PREFIX}/INSTALLED)
    if (NOT DEP_ADD_SUBDIRECTORY)
        # avoid compilation if we have existing installation
        if (EXISTS ${DEP_INSTALLED_FLAG})
            # BEGIN: try find
            while(TRUE)
                if (AUIB_IMPORT_COMPONENTS)
                    find_package(${AUI_MODULE_NAME} COMPONENTS ${AUIB_IMPORT_COMPONENTS} ${FINDPACKAGE_QUIET})
                else()
                    find_package(${AUI_MODULE_NAME} ${FINDPACKAGE_QUIET})
                endif()
                if (NOT (${AUI_MODULE_NAME}_FOUND OR ${AUI_MODULE_NAME_UPPER}_FOUND))
                    if (CMAKE_FIND_PACKAGE_PREFER_CONFIG)
                        break()
                    endif()
                    set(CMAKE_FIND_PACKAGE_PREFER_CONFIG TRUE)
                else()
                    break()
                endif()
            endwhile()
            unset(CMAKE_FIND_PACKAGE_PREFER_CONFIG)
            # expose result ignoring case sensitivity
            if (${AUI_MODULE_NAME}_FOUND OR ${AUI_MODULE_NAME_UPPER}_FOUND)
                set(${AUI_MODULE_NAME}_FOUND TRUE)
            else()
                set(${AUI_MODULE_NAME}_FOUND FALSE)
            endif()
            # END: try find
        endif()
    endif()
    if ((NOT EXISTS ${DEP_INSTALLED_FLAG} OR NOT ${AUI_MODULE_NAME}_FOUND AND NOT DEP_ADD_SUBDIRECTORY) OR ((NOT EXISTS ${DEP_SOURCE_DIR}/CMakeLists.txt) AND DEP_ADD_SUBDIRECTORY))
        # some shit with INSTALLED flag because find_package finds by ${AUI_MODULE_NAME}_ROOT only if REQUIRED flag is set
        # so we have to compile and install
        if (NOT DEP_ADD_SUBDIRECTORY)
            if (NOT EXISTS ${DEP_INSTALLED_FLAG})
                message(STATUS "${AUI_MODULE_NAME}: building because ${DEP_INSTALLED_FLAG} does not exist")
            else()
                message(STATUS "${AUI_MODULE_NAME}: building because find_package could not find package in ${DEP_INSTALL_PREFIX}")
            endif()
        else()
            if (EXISTS ${DEP_SOURCE_DIR})
                file(REMOVE_RECURSE ${DEP_SOURCE_DIR})
            endif()
        endif()

        # TODO add protocol check
        if(AUI_BOOT_SOURCEDIR_COMPAT)
            unset(SOURCE_BINARY_DIRS_ARG)
        else()
            if (NOT AUI_BOOT) # recursive deadlock fix
                if (NOT _locked)
                    set(_locked TRUE)
                    message(STATUS "Waiting for repository...")
                    file(LOCK "${AUI_CACHE_DIR}/repo.lock")
                endif()
            endif()
            set(SOURCE_BINARY_DIRS_ARG SOURCE_DIR ${DEP_SOURCE_DIR}
                    BINARY_DIR ${DEP_BINARY_DIR})
        endif()
        message(STATUS "Fetching ${AUI_MODULE_NAME}")

        file(REMOVE_RECURSE ${DEP_SOURCE_DIR} ${DEP_BINARY_DIR})

        # check for local existence
        if (EXISTS ${URL})
            get_filename_component(DEP_SOURCE_DIR ${URL} ABSOLUTE)
            message(STATUS "Using local: ${DEP_SOURCE_DIR}")
        else()
            include(FetchContent)
            FetchContent_Declare(${AUI_MODULE_NAME}_FC
                    PREFIX "${CMAKE_BINARY_DIR}/aui.boot-deps/${AUI_MODULE_NAME}"
                    GIT_REPOSITORY "${URL}"
                    GIT_TAG ${AUIB_IMPORT_VERSION}
                    GIT_PROGRESS TRUE # show progress of download
                    USES_TERMINAL_DOWNLOAD TRUE # show progress in ninja generator
                    USES_TERMINAL_UPDATE   TRUE # show progress in ninja generator
                    ${SOURCE_BINARY_DIRS_ARG}
                    )

            FetchContent_Populate(${AUI_MODULE_NAME}_FC)


            FetchContent_GetProperties(${AUI_MODULE_NAME}_FC
                    BINARY_DIR DEP_BINARY_DIR
                    SOURCE_DIR DEP_SOURCE_DIR
                    )
            message(STATUS "Fetched ${AUI_MODULE_NAME} to ${DEP_SOURCE_DIR}")
        endif()

        if (NOT DEP_ADD_SUBDIRECTORY)
            message(STATUS "Compiling ${AUI_MODULE_NAME}")
            if (AUIB_IMPORT_CMAKE_WORKING_DIR)
                set(DEP_SOURCE_DIR "${DEP_SOURCE_DIR}/${AUIB_IMPORT_CMAKE_WORKING_DIR}")
            endif()

            get_property(AUI_BOOT_ROOT_ENTRIES GLOBAL PROPERTY AUI_BOOT_ROOT_ENTRIES)
            unset(FORWARDED_LIBS)
            foreach (_entry ${AUI_BOOT_ROOT_ENTRIES})
                list(APPEND FORWARDED_LIBS "-D${_entry}")
            endforeach()
            set(FINAL_CMAKE_ARGS
                    -DAUI_BOOT=TRUE
                    ${FORWARDED_LIBS}
                    ${AUIB_IMPORT_CMAKE_ARGS}
                    -DCMAKE_INSTALL_PREFIX:PATH=${DEP_INSTALL_PREFIX}
                    -G "${CMAKE_GENERATOR}")

            if (AUIB_IMPORT_COMPONENTS)
                list(JOIN AUIB_IMPORT_COMPONENTS "\\\;" TMP_LIST)
                set(FINAL_CMAKE_ARGS
                        ${FINAL_CMAKE_ARGS}
                        -DAUI_BOOT_COMPONENTS=${TMP_LIST})
            endif()

            if(ANDROID)
                set(ANDROID_VARS
                        CMAKE_SYSTEM_NAME
                        CMAKE_EXPORT_COMPILE_COMMANDS
                        CMAKE_SYSTEM_VERSION
                        ANDROID_PLATFORM
                        ANDROID_ABI
                        CMAKE_ANDROID_ARCH_ABI
                        ANDROID_NDK
                        CMAKE_ANDROID_NDK
                        )
            endif()


            # forward all necessary variables to child cmake build
            foreach(_varname
                    CMAKE_GENERATOR_PLATFORM
                    CMAKE_VS_PLATFORM_NAME
                    CMAKE_BUILD_TYPE
                    CMAKE_CROSSCOMPILING
                    CMAKE_MACOSX_RPATH
                    CMAKE_INSTALL_NAME_DIR
                    CMAKE_INSTALL_RPATH
                    CMAKE_MAKE_PROGRAM
                    CMAKE_MSVC_RUNTIME_LIBRARY
                    CMAKE_FIND_PACKAGE_PREFER_CONFIG
                    CMAKE_FIND_ROOT_PATH_MODE_PROGRAM
                    CMAKE_FIND_ROOT_PATH_MODE_LIBRARY
                    CMAKE_FIND_ROOT_PATH_MODE_INCLUDE
                    CMAKE_FIND_ROOT_PATH_MODE_PACKAGE
                    ONLY_CMAKE_FIND_ROOT_PATH
                    ${ANDROID_VARS})

                # ${_varname} can be possibly false (e.g. -DBUILD_SHARED_LIBS=FALSE) so using STREQUAL check instead for
                # emptiness
                if (NOT ${_varname} STREQUAL "")
                    list(APPEND FINAL_CMAKE_ARGS "-D${_varname}=${${_varname}}")
                endif()
            endforeach()
            if (CMAKE_TOOLCHAIN_FILE) # resolve absolute path to the toolchain file - it's possibly relative thus invalid
                get_filename_component(_toolchain ${CMAKE_TOOLCHAIN_FILE} ABSOLUTE)
                list(APPEND FINAL_CMAKE_ARGS "-DCMAKE_TOOLCHAIN_FILE=${_toolchain}")
            endif()
            list(APPEND FINAL_CMAKE_ARGS "-DBUILD_SHARED_LIBS=${BUILD_SHARED_LIBS}")
            if (IOS)
                list(APPEND FINAL_CMAKE_ARGS "-DCMAKE_C_FLAGS=-Wno-error-implicit-function-declaration")
            endif()

            message("Building and installing ${AUI_MODULE_NAME}:${CMAKE_COMMAND} ${DEP_SOURCE_DIR} ${FINAL_CMAKE_ARGS}")
            execute_process(COMMAND ${CMAKE_COMMAND} ${DEP_SOURCE_DIR} ${FINAL_CMAKE_ARGS}
                    WORKING_DIRECTORY "${DEP_BINARY_DIR}"
                    RESULT_VARIABLE STATUS_CODE)

            if (NOT STATUS_CODE EQUAL 0)
                message(STATUS "CMake configure failed, clearing dir and trying again...")
                file(REMOVE_RECURSE ${DEP_BINARY_DIR})
                file(MAKE_DIRECTORY ${DEP_BINARY_DIR})
                execute_process(COMMAND ${CMAKE_COMMAND} ${DEP_SOURCE_DIR} ${FINAL_CMAKE_ARGS}
                        WORKING_DIRECTORY "${DEP_BINARY_DIR}"
                        RESULT_VARIABLE STATUS_CODE)
                if (NOT STATUS_CODE EQUAL 0)
                    message(FATAL_ERROR "CMake configure failed: ${STATUS_CODE}")
                endif()
            endif()

            message(STATUS "Installing ${AUI_MODULE_NAME}")
            execute_process(COMMAND
                    ${CMAKE_COMMAND}
                    --build ${DEP_BINARY_DIR} --parallel
                    --target install
                    --config ${CMAKE_BUILD_TYPE} # fix vs and xcode generators

                    WORKING_DIRECTORY "${DEP_BINARY_DIR}"
                    RESULT_VARIABLE ERROR_CODE)

            if (NOT STATUS_CODE EQUAL 0)
                message(FATAL_ERROR "CMake build failed: ${STATUS_CODE}")
            endif()
            file(TOUCH ${DEP_INSTALLED_FLAG})
            if (NOT EXISTS ${DEP_INSTALLED_FLAG})
                message(FATAL_ERROR "Dependency failed to install: ${AUI_MODULE_NAME} - check the compilation and installation logs above")
            endif()
        endif()
        if (NOT AUI_BOOT_SOURCEDIR_COMPAT)
            if (NOT AUI_BOOT) # recursive deadlock fix
                file(LOCK "${AUI_CACHE_DIR}/repo.lock" RELEASE)
            endif()
        endif()
    endif()
    if (DEP_ADD_SUBDIRECTORY)
        _auib_import_subdirectory(${DEP_SOURCE_DIR} ${AUI_MODULE_NAME})
        message(STATUS "${AUI_MODULE_NAME} imported as a subdirectory: ${DEP_SOURCE_DIR}")
    else()
        # BEGIN: try find
        while(TRUE)
            if (AUIB_IMPORT_COMPONENTS)
                find_package(${AUI_MODULE_NAME} COMPONENTS ${AUIB_IMPORT_COMPONENTS} ${FINDPACKAGE_QUIET})
            else()
                find_package(${AUI_MODULE_NAME} ${FINDPACKAGE_QUIET})
            endif()
            if (NOT (${AUI_MODULE_NAME}_FOUND OR ${AUI_MODULE_NAME_UPPER}_FOUND))
                if (CMAKE_FIND_PACKAGE_PREFER_CONFIG)
                    break()
                endif()
                set(CMAKE_FIND_PACKAGE_PREFER_CONFIG TRUE)
            else()
                break()
            endif()
        endwhile()
        unset(CMAKE_FIND_PACKAGE_PREFER_CONFIG)
        # expose result ignoring case sensitivity
        if (${AUI_MODULE_NAME}_FOUND OR ${AUI_MODULE_NAME_UPPER}_FOUND)
            set(${AUI_MODULE_NAME}_FOUND TRUE)
        else()
            set(${AUI_MODULE_NAME}_FOUND FALSE)
        endif()
        # END: try find
        if (NOT ${AUI_MODULE_NAME}_FOUND)
            # print verbosely find procedure

            set(CMAKE_FIND_DEBUG_MODE TRUE)
            # BEGIN: try find
            message("[AUI.BOOT] Verbose output:")
            while(TRUE)
                if (AUIB_IMPORT_COMPONENTS)
                    find_package(${AUI_MODULE_NAME} COMPONENTS ${AUIB_IMPORT_COMPONENTS} ${FINDPACKAGE_QUIET})
                else()
                    find_package(${AUI_MODULE_NAME} ${FINDPACKAGE_QUIET})
                endif()
                if (NOT (${AUI_MODULE_NAME}_FOUND OR ${AUI_MODULE_NAME_UPPER}_FOUND))
                    if (CMAKE_FIND_PACKAGE_PREFER_CONFIG)
                        message("[AUI.BOOT] Dependency not found - giving up")
                        break()
                    endif()
                    set(CMAKE_FIND_PACKAGE_PREFER_CONFIG TRUE)
                    message("[AUI.BOOT] Using config instead")
                else()
                    break()
                endif()
            endwhile()
            unset(CMAKE_FIND_PACKAGE_PREFER_CONFIG)

            # list possible find_package names if available
            file(GLOB_RECURSE _find "${DEP_INSTALL_PREFIX}/*onfig.cmake")
            unset(possible_names)
            foreach(_i ${_find})
                get_filename_component(_name ${_i} NAME)
                string(REGEX REPLACE "([Cc]onfig)\\.cmake" "" _name ${_name})
                list(APPEND possible_names "${_name}")
            endforeach()

            # construct error message
            set(error_message "AUI.Boot could not resolve dependency: ${AUI_MODULE_NAME} (see verbose find output above)")
            if (possible_names)
                string(JOIN " or " possible_names_joined ${possible_names})
                set(error_message "${error_message}\nnote: did you mean " ${possible_names_joined} ?)
            else()
                set(error_message "${error_message}\nnote: looks like a config file does not exist for your project (${AUI_MODULE_NAME}Config.cmake or ${AUI_MODULE_NAME}-config.cmake).")
            endif()
            message(FATAL_ERROR ${error_message})
        endif()

        # create links to runtime dependencies
        if (WIN32)
            set(LIB_EXT dll)
        elseif(APPLE)
            set(LIB_EXT dylib)
        else()
            set(LIB_EXT so*)
        endif()
        file(GLOB_RECURSE DEP_RUNTIME LIST_DIRECTORIES false ${DEP_INSTALL_PREFIX}/*.${LIB_EXT})

        if (WIN32)
            # sometimes it's empty
            if (NOT CMAKE_RUNTIME_OUTPUT_DIRECTORY)
                set(CMAKE_RUNTIME_OUTPUT_DIRECTORY "${CMAKE_BINARY_DIR}/bin")
            endif()

            set(DESTINATION_DIR ${CMAKE_RUNTIME_OUTPUT_DIRECTORY})
        else()
            # sometimes it's empty
            if (NOT CMAKE_LIBRARY_OUTPUT_DIRECTORY)
                set(CMAKE_LIBRARY_OUTPUT_DIRECTORY "${CMAKE_BINARY_DIR}/lib")
            endif()

            set(DESTINATION_DIR ${CMAKE_LIBRARY_OUTPUT_DIRECTORY})
        endif()

        if (NOT EXISTS ${DESTINATION_DIR})
            file(MAKE_DIRECTORY ${DESTINATION_DIR})
        endif()
        foreach(_item ${DEP_RUNTIME})
            get_filename_component(FILENAME ${_item} NAME)
            if (CMAKE_CONFIGURATION_TYPES)
                foreach(_config ${CMAKE_CONFIGURATION_TYPES})
                    set(_copy ${DESTINATION_DIR}/${_config}/${FILENAME})
                    if (NOT EXISTS ${_copy})
                        file(MAKE_DIRECTORY ${DESTINATION_DIR}/${_config})
                        file(COPY ${_item} DESTINATION ${DESTINATION_DIR}/${_config})
                    endif()
                endforeach()
            else()
                if (NOT EXISTS ${DESTINATION_DIR}/${FILENAME})
                    message(VERBOSE "[AUI.BOOT] ${_item} -> ${DESTINATION_DIR}/${FILENAME}")
                    file(COPY ${_item} DESTINATION ${DESTINATION_DIR})
                endif()
            endif()
        endforeach()
    endif()
<<<<<<< HEAD
    set_property(GLOBAL APPEND PROPERTY AUI_BOOT_ROOT_ENTRIES "${AUI_MODULE_NAME}_ROOT=${${AUI_MODULE_NAME}_ROOT}")
=======
>>>>>>> 01fd97b0
    set_property(GLOBAL APPEND PROPERTY AUI_BOOT_IMPORTED_MODULES ${AUI_MODULE_NAME})

    message(STATUS "Imported: ${AUI_MODULE_NAME}")
endfunction()<|MERGE_RESOLUTION|>--- conflicted
+++ resolved
@@ -542,10 +542,8 @@
             endif()
         endforeach()
     endif()
-<<<<<<< HEAD
+
     set_property(GLOBAL APPEND PROPERTY AUI_BOOT_ROOT_ENTRIES "${AUI_MODULE_NAME}_ROOT=${${AUI_MODULE_NAME}_ROOT}")
-=======
->>>>>>> 01fd97b0
     set_property(GLOBAL APPEND PROPERTY AUI_BOOT_IMPORTED_MODULES ${AUI_MODULE_NAME})
 
     message(STATUS "Imported: ${AUI_MODULE_NAME}")
