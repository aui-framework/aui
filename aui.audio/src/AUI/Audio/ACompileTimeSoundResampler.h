/*
 * AUI Framework - Declarative UI toolkit for modern C++20
 * Copyright (C) 2020-2025 Alex2772 and Contributors
 *
 * SPDX-License-Identifier: MPL-2.0
 *
 * This Source Code Form is subject to the terms of the Mozilla Public
 * License, v. 2.0. If a copy of the MPL was not distributed with this
 * file, You can obtain one at http://mozilla.org/MPL/2.0/.
 */

#pragma once

#include <cstdint>
#include <span>
#include <utility>
#include <AUI/Audio/ASampleFormat.h>
#include <AUI/Audio/ISoundInputStream.h>
#include <AUI/Audio/Platform/RequestedAudioFormat.h>
#include <AUI/Audio/ASampleRateConverter.h>
#include <AUI/Audio/VolumeLevel.h>

namespace aui::audio::impl {
template <int power, typename T>
constexpr T multByPowerOf2(T value) {
    if constexpr (power > 0) {
        return value << power;
    } else {
        return value >> -power;
    }
}

<<<<<<< HEAD
template <int shift, typename T>
constexpr T logicalShift(T value) {
    if constexpr (shift > 0) {
        return static_cast<T>(static_cast<std::make_unsigned_t<T>>(value) << shift);
    } else {
        return static_cast<T>(static_cast<std::make_unsigned_t<T>>(value) >> -shift);
=======
    template<int shift, typename T>
    constexpr T logicalShift(T value) {
        if constexpr (std::is_floating_point_v<T>) {
            return value;
        } else {
            if constexpr (shift > 0) {
                return static_cast<T>(static_cast<std::make_unsigned_t<T>>(value) << shift);
            } else {
                return static_cast<T>(static_cast<std::make_unsigned_t<T>>(value) >> -shift);
            }
        }
>>>>>>> e0439cda
    }
}

<<<<<<< HEAD
template <ASampleFormat f>
struct sample_type;

template <>
struct sample_type<ASampleFormat::I16> {
    using type = int16_t;
    constexpr static int size_bits = 16;
};

template <>
struct sample_type<ASampleFormat::I24> {
    using type = int32_t;
    constexpr static int size_bits = 24;
};

template <>
struct sample_type<ASampleFormat::I32> {
    using type = int32_t;
    constexpr static int size_bits = 32;
};

template <ASampleFormat f>
constexpr int size_bytes() {
    return sample_type<f>::size_bits / 8;
}
=======
    template<ASampleFormat f>
    struct sample_type;

    template<>
    struct sample_type<ASampleFormat::I16> {
        using type = int16_t;
        constexpr static int size_bits = 16;
    };

    template<>
    struct sample_type<ASampleFormat::I24> {
        using type = int32_t;
        constexpr static int size_bits = 24;
    };

    template<>
    struct sample_type<ASampleFormat::I32> {
        using type = int32_t;
        constexpr static int size_bits = 32;
    };

    template<>
    struct sample_type<ASampleFormat::F32> {
        using type = float;
        constexpr static int size_bits = 32;
    };

    template<ASampleFormat f>
    constexpr int size_bytes() {
        return sample_type<f>::size_bits / 8;
    }
>>>>>>> e0439cda

template <ASampleFormat f>
using sample_type_t = typename sample_type<f>::type;

template <ASampleFormat f>
constexpr int type_size() {
    return sizeof(sample_type_t<f>);
}

template <ASampleFormat f>
constexpr int type_size_bits() {
    return type_size<f>() * 8;
}

<<<<<<< HEAD
template <ASampleFormat to, ASampleFormat from>
constexpr sample_type_t<to> sample_cast(sample_type_t<from> sample) {
    if constexpr (type_size<to>() > type_size<from>()) {
        return logicalShift<type_size_bits<to>() - type_size_bits<from>()>(static_cast<sample_type_t<to>>(sample));
=======
    template<ASampleFormat to, ASampleFormat from>
    constexpr sample_type_t<to> sample_cast(sample_type_t<from> sample) {
        using FromT = sample_type_t<from>;
        if constexpr (std::is_floating_point_v<FromT>) {
            return glm::mix(FromT(std::numeric_limits<sample_type_t<to>>::min()), FromT(std::numeric_limits<sample_type_t<to>>::max()), (sample + 1) / 2.f);
        } else {
            if constexpr (type_size<to>() > type_size<from>()) {
                return logicalShift<type_size_bits<to>() - type_size_bits<from>()>(
                    static_cast<sample_type_t<to>>(sample));
            }
            return logicalShift<type_size_bits<to>() - type_size_bits<from>()>(sample);
        }
>>>>>>> e0439cda
    }
    return logicalShift<type_size_bits<to>() - type_size_bits<from>()>(sample);
}

#pragma pack(push, 1)
template <ASampleFormat f>
struct packed_accessor {
    sample_type_t<f> value : sample_type<f>::size_bits;
    unsigned _pad : (32 - sample_type<f>::size_bits);
};
#pragma pack(pop)

<<<<<<< HEAD
template <>
struct packed_accessor<ASampleFormat::I32> {
    sample_type_t<ASampleFormat::I32> value : sample_type<ASampleFormat::I32>::size_bits;
};
=======
    template<ASampleFormat f>
    requires requires{ sample_type<f>::size_bits >= 32; }
    struct packed_accessor<f> {
        sample_type_t<f> value;
    };
>>>>>>> e0439cda

template <ASampleFormat f>
sample_type_t<f> extractSample(std::byte* src) {
    return logicalShift<type_size_bits<f>() - sample_type<f>::size_bits>(
        reinterpret_cast<packed_accessor<f>*>(src)->value);
}

template <ASampleFormat f>
void pushSample(sample_type_t<f> sample, std::byte* dst) {
    reinterpret_cast<packed_accessor<f>*>(dst)->value =
        logicalShift<sample_type<f>::size_bits - type_size_bits<f>()>(sample);
}
}   // namespace aui::audio::impl

struct Transaction {
    std::byte* destinationBufferBegin = nullptr;
    std::byte* destinationBufferEnd = nullptr;
    std::byte* destinationBufferIt = nullptr;
    AOptional<aui::audio::VolumeLevel> volumeLevel;

    [[nodiscard]]
    bool isFull() const {
        return destinationBufferBegin != destinationBufferIt;
    }

    [[nodiscard]]
    size_t writtenSize() const {
        return destinationBufferIt - destinationBufferBegin;
    }

    template<ASampleFormat sample_out>
    [[nodiscard]]
    size_t remainingSampleCount() const {
        return (destinationBufferEnd - destinationBufferIt) / aui::audio::impl::size_bytes<sample_out>();
    }
};

template <
    ASampleFormat sample_in, AChannelFormat channels_in,
    ASampleFormat sample_out = aui::audio::platform::requested_sample_format,
    AChannelFormat channels_out = aui::audio::platform::requested_channels_format>
class ACompileTimeSoundResampler {
public:
    explicit ACompileTimeSoundResampler(_<ISoundInputStream> source) noexcept
      : mInputSampleRate(source->info().sampleRate)
      , mConverter(aui::audio::platform::requested_sample_rate, std::move(source)) {}

    template <ASampleFormat format>
    inline void commitSample(Transaction& transaction, aui::audio::impl::sample_type_t<format> sample) {
        AUI_ASSERTX(transaction.destinationBufferIt <= transaction.destinationBufferEnd, "buffer overrun");
        // use int64_t for overflow preventing
        int64_t newSample = int64_t(aui::audio::impl::sample_cast<sample_out, format>(sample));
        if (transaction.volumeLevel) {
            newSample = (*transaction.volumeLevel * newSample) / aui::audio::VolumeLevel::MAX;
        }
        newSample += int64_t(aui::audio::impl::extractSample<sample_out>(transaction.destinationBufferIt));
        newSample = glm::clamp(newSample, MIN_VAL, MAX_VAL);
        aui::audio::impl::pushSample<sample_out>(newSample, transaction.destinationBufferIt);
        transaction.destinationBufferIt += aui::audio::impl::size_bytes<sample_out>();
    }

    constexpr size_t canReadSamples(size_t canPushSamples) {
        return (canPushSamples / size_t(channels_out)) * size_t(channels_in);
    }

<<<<<<< HEAD
    inline void commitAllSamples(Transaction& transaction) {
        std::byte buf[BUFFER_SIZE];
        while (auto remSampleCount = transaction.remainingSampleCount<sample_out>()) {
            size_t samplesToRead = canReadSamples(transaction.remainingSampleCount<sample_out>());
            size_t r;
            if (mInputSampleRate == aui::audio::platform::requested_sample_rate) {
                std::span dst(buf, std::min(aui::audio::impl::size_bytes<sample_in>() * samplesToRead, sizeof(buf)));
                r = mConverter.source()->read(dst);
                iterateOverBuffer<sample_in>(transaction, buf, buf + r);
            } else {
=======
    inline void commitAllSamples() {
        int deadbeef1 = 0xdeadbeef;
        std::byte buf[BUFFER_SIZE];
        int deadbeef2 = 0xdeadbeef;
        while (auto remSampleCount = remainingSampleCount()) {
            size_t samplesToRead = canReadSamples(remainingSampleCount());
            size_t r;
            if (mInputSampleRate == aui::audio::platform::requested_sample_rate) {
                std::span dst(buf, std::min(aui::audio::impl::size_bytes<sample_in>() * samplesToRead, sizeof(buf)));
                r = mSource->read(dst);
                AUI_ASSERTX(r <= dst.size(), "result larger than supplied buffer?");
                AUI_ASSERTX(deadbeef1 == 0xdeadbeef, "stack corruption");
                AUI_ASSERTX(deadbeef2 == 0xdeadbeef, "stack corruption");
                iterateOverBuffer<sample_in>(buf, buf + r);
            }
            else {
>>>>>>> e0439cda
                static constexpr auto conv_sample_format = ASampleRateConverter::outputSampleFormat();
                std::span dst(
                    buf, std::min(aui::audio::impl::size_bytes<conv_sample_format>() * samplesToRead, sizeof(buf)));
                r = mConverter.convert(dst);
<<<<<<< HEAD
                iterateOverBuffer<conv_sample_format>(transaction, buf, buf + r);
=======
                AUI_ASSERTX(r <= dst.size(), "result larger than supplied buffer?");
                iterateOverBuffer<conv_sample_format>(buf, buf + r);
                AUI_ASSERTX(deadbeef1 == 0xdeadbeef, "stack corruption");
                AUI_ASSERTX(deadbeef2 == 0xdeadbeef, "stack corruption");
>>>>>>> e0439cda
            }

            if (r == 0) {
                break;
            }
        }
    }

    template <ASampleFormat format>
    void iterateOverBuffer(Transaction& transaction, std::byte* begin, std::byte* end) {
        static constexpr size_t stepSize = static_cast<size_t>(channels_in) * aui::audio::impl::size_bytes<format>();
        for (std::byte* it = begin; it + stepSize <= end; it += stepSize) {
            if constexpr (channels_in == channels_out) {
                for (size_t i = 0; i < static_cast<size_t>(channels_in); i++) {
                    commitSample<format>(
                        transaction,
                        aui::audio::impl::extractSample<format>(it + i * aui::audio::impl::size_bytes<format>()));
                }
            } else {
                if constexpr (channels_in == AChannelFormat::MONO) {
                    // mono to stereo resampling
                    auto sample = aui::audio::impl::extractSample<format>(it);
                    commitSample<format>(transaction, sample);
                    commitSample<format>(transaction, sample);
                } else {
                    // TODO implement stereo to mono resampling
                }
            }
        }
    }

    using input_t = aui::audio::impl::sample_type<sample_in>;
    using output_t = aui::audio::impl::sample_type<sample_out>;

    static constexpr int64_t MIN_VAL = std::numeric_limits<typename output_t::type>::min();
    static constexpr int64_t MAX_VAL = std::numeric_limits<typename output_t::type>::max();
    static constexpr size_t BUFFER_SIZE = 0x3000;

private:
    std::uint32_t mInputSampleRate;
    ASampleRateConverter mConverter;
};<|MERGE_RESOLUTION|>--- conflicted
+++ resolved
@@ -30,30 +30,19 @@
     }
 }
 
-<<<<<<< HEAD
 template <int shift, typename T>
 constexpr T logicalShift(T value) {
-    if constexpr (shift > 0) {
-        return static_cast<T>(static_cast<std::make_unsigned_t<T>>(value) << shift);
+    if constexpr (std::is_floating_point_v<T>) {
+        return value;
     } else {
-        return static_cast<T>(static_cast<std::make_unsigned_t<T>>(value) >> -shift);
-=======
-    template<int shift, typename T>
-    constexpr T logicalShift(T value) {
-        if constexpr (std::is_floating_point_v<T>) {
-            return value;
+        if constexpr (shift > 0) {
+            return static_cast<T>(static_cast<std::make_unsigned_t<T>>(value) << shift);
         } else {
-            if constexpr (shift > 0) {
-                return static_cast<T>(static_cast<std::make_unsigned_t<T>>(value) << shift);
-            } else {
-                return static_cast<T>(static_cast<std::make_unsigned_t<T>>(value) >> -shift);
-            }
-        }
->>>>>>> e0439cda
-    }
-}
-
-<<<<<<< HEAD
+            return static_cast<T>(static_cast<std::make_unsigned_t<T>>(value) >> -shift);
+        }
+    }
+}
+
 template <ASampleFormat f>
 struct sample_type;
 
@@ -75,43 +64,16 @@
     constexpr static int size_bits = 32;
 };
 
+template <>
+struct sample_type<ASampleFormat::F32> {
+    using type = float;
+    constexpr static int size_bits = 32;
+};
+
 template <ASampleFormat f>
 constexpr int size_bytes() {
     return sample_type<f>::size_bits / 8;
 }
-=======
-    template<ASampleFormat f>
-    struct sample_type;
-
-    template<>
-    struct sample_type<ASampleFormat::I16> {
-        using type = int16_t;
-        constexpr static int size_bits = 16;
-    };
-
-    template<>
-    struct sample_type<ASampleFormat::I24> {
-        using type = int32_t;
-        constexpr static int size_bits = 24;
-    };
-
-    template<>
-    struct sample_type<ASampleFormat::I32> {
-        using type = int32_t;
-        constexpr static int size_bits = 32;
-    };
-
-    template<>
-    struct sample_type<ASampleFormat::F32> {
-        using type = float;
-        constexpr static int size_bits = 32;
-    };
-
-    template<ASampleFormat f>
-    constexpr int size_bytes() {
-        return sample_type<f>::size_bits / 8;
-    }
->>>>>>> e0439cda
 
 template <ASampleFormat f>
 using sample_type_t = typename sample_type<f>::type;
@@ -126,27 +88,19 @@
     return type_size<f>() * 8;
 }
 
-<<<<<<< HEAD
 template <ASampleFormat to, ASampleFormat from>
 constexpr sample_type_t<to> sample_cast(sample_type_t<from> sample) {
-    if constexpr (type_size<to>() > type_size<from>()) {
-        return logicalShift<type_size_bits<to>() - type_size_bits<from>()>(static_cast<sample_type_t<to>>(sample));
-=======
-    template<ASampleFormat to, ASampleFormat from>
-    constexpr sample_type_t<to> sample_cast(sample_type_t<from> sample) {
-        using FromT = sample_type_t<from>;
-        if constexpr (std::is_floating_point_v<FromT>) {
-            return glm::mix(FromT(std::numeric_limits<sample_type_t<to>>::min()), FromT(std::numeric_limits<sample_type_t<to>>::max()), (sample + 1) / 2.f);
-        } else {
-            if constexpr (type_size<to>() > type_size<from>()) {
-                return logicalShift<type_size_bits<to>() - type_size_bits<from>()>(
-                    static_cast<sample_type_t<to>>(sample));
-            }
-            return logicalShift<type_size_bits<to>() - type_size_bits<from>()>(sample);
-        }
->>>>>>> e0439cda
-    }
-    return logicalShift<type_size_bits<to>() - type_size_bits<from>()>(sample);
+    using FromT = sample_type_t<from>;
+    if constexpr (std::is_floating_point_v<FromT>) {
+        return glm::mix(
+            FromT(std::numeric_limits<sample_type_t<to>>::min()), FromT(std::numeric_limits<sample_type_t<to>>::max()),
+            (sample + 1) / 2.f);
+    } else {
+        if constexpr (type_size<to>() > type_size<from>()) {
+            return logicalShift<type_size_bits<to>() - type_size_bits<from>()>(static_cast<sample_type_t<to>>(sample));
+        }
+        return logicalShift<type_size_bits<to>() - type_size_bits<from>()>(sample);
+    }
 }
 
 #pragma pack(push, 1)
@@ -157,18 +111,11 @@
 };
 #pragma pack(pop)
 
-<<<<<<< HEAD
-template <>
-struct packed_accessor<ASampleFormat::I32> {
-    sample_type_t<ASampleFormat::I32> value : sample_type<ASampleFormat::I32>::size_bits;
-};
-=======
-    template<ASampleFormat f>
-    requires requires{ sample_type<f>::size_bits >= 32; }
-    struct packed_accessor<f> {
-        sample_type_t<f> value;
-    };
->>>>>>> e0439cda
+template <ASampleFormat f>
+    requires requires { sample_type<f>::size_bits >= 32; }
+struct packed_accessor<f> {
+    sample_type_t<f> value;
+};
 
 template <ASampleFormat f>
 sample_type_t<f> extractSample(std::byte* src) {
@@ -199,7 +146,7 @@
         return destinationBufferIt - destinationBufferBegin;
     }
 
-    template<ASampleFormat sample_out>
+    template <ASampleFormat sample_out>
     [[nodiscard]]
     size_t remainingSampleCount() const {
         return (destinationBufferEnd - destinationBufferIt) / aui::audio::impl::size_bytes<sample_out>();
@@ -234,47 +181,29 @@
         return (canPushSamples / size_t(channels_out)) * size_t(channels_in);
     }
 
-<<<<<<< HEAD
     inline void commitAllSamples(Transaction& transaction) {
+        int deadbeef1 = 0xdeadbeef;
         std::byte buf[BUFFER_SIZE];
+        int deadbeef2 = 0xdeadbeef;
         while (auto remSampleCount = transaction.remainingSampleCount<sample_out>()) {
             size_t samplesToRead = canReadSamples(transaction.remainingSampleCount<sample_out>());
             size_t r;
             if (mInputSampleRate == aui::audio::platform::requested_sample_rate) {
                 std::span dst(buf, std::min(aui::audio::impl::size_bytes<sample_in>() * samplesToRead, sizeof(buf)));
                 r = mConverter.source()->read(dst);
-                iterateOverBuffer<sample_in>(transaction, buf, buf + r);
-            } else {
-=======
-    inline void commitAllSamples() {
-        int deadbeef1 = 0xdeadbeef;
-        std::byte buf[BUFFER_SIZE];
-        int deadbeef2 = 0xdeadbeef;
-        while (auto remSampleCount = remainingSampleCount()) {
-            size_t samplesToRead = canReadSamples(remainingSampleCount());
-            size_t r;
-            if (mInputSampleRate == aui::audio::platform::requested_sample_rate) {
-                std::span dst(buf, std::min(aui::audio::impl::size_bytes<sample_in>() * samplesToRead, sizeof(buf)));
-                r = mSource->read(dst);
                 AUI_ASSERTX(r <= dst.size(), "result larger than supplied buffer?");
                 AUI_ASSERTX(deadbeef1 == 0xdeadbeef, "stack corruption");
                 AUI_ASSERTX(deadbeef2 == 0xdeadbeef, "stack corruption");
-                iterateOverBuffer<sample_in>(buf, buf + r);
-            }
-            else {
->>>>>>> e0439cda
+                iterateOverBuffer<sample_in>(transaction, buf, buf + r);
+            } else {
                 static constexpr auto conv_sample_format = ASampleRateConverter::outputSampleFormat();
                 std::span dst(
                     buf, std::min(aui::audio::impl::size_bytes<conv_sample_format>() * samplesToRead, sizeof(buf)));
                 r = mConverter.convert(dst);
-<<<<<<< HEAD
+                AUI_ASSERTX(r <= dst.size(), "result larger than supplied buffer?");
                 iterateOverBuffer<conv_sample_format>(transaction, buf, buf + r);
-=======
-                AUI_ASSERTX(r <= dst.size(), "result larger than supplied buffer?");
-                iterateOverBuffer<conv_sample_format>(buf, buf + r);
                 AUI_ASSERTX(deadbeef1 == 0xdeadbeef, "stack corruption");
                 AUI_ASSERTX(deadbeef2 == 0xdeadbeef, "stack corruption");
->>>>>>> e0439cda
             }
 
             if (r == 0) {
