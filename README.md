--- conflicted
+++ resolved
@@ -48,11 +48,7 @@
 cmake_minimum_required(VERSION 3.16)
 project(aui_app)
 
-<<<<<<< HEAD
 set(AUI_VERSION v7.1.0)
-=======
-set(AUI_VERSION v7.0.1)
->>>>>>> 857fe207
 
 # Use AUI.Boot
 file(
