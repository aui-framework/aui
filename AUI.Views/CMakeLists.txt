--- conflicted
+++ resolved
@@ -92,12 +92,9 @@
 			endif()
 		endif()
 		if (NOT GLEW_FOUND)
-<<<<<<< HEAD
 			# fix install error for glew_s
+			target_link_libraries(AUI.Views PUBLIC glew_s)
 
-=======
->>>>>>> 3562118a
-			target_link_libraries(AUI.Views PUBLIC glew_s)
 			target_include_directories(AUI.Views PUBLIC $<BUILD_INTERFACE:${CMAKE_CURRENT_SOURCE_DIR}/3rdparty/glew/include>)
 		endif()
 	endif()
