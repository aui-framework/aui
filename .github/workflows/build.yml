--- conflicted
+++ resolved
@@ -41,7 +41,6 @@
         config:
           - {
             name: "Windows Latest MSVC x86 shared", artifact: "aui_windows-msvc-x86-shared.tar.xz",
-<<<<<<< HEAD
             os: windows-latest,
             build_type: "Release", generator: "Visual Studio 17 2022", additional_cmake_flags: "-A Win32"
           }
@@ -59,25 +58,6 @@
             name: "Windows Latest MSVC x86_64 static", artifact: "aui_windows-msvc-x86_64-static.tar.xz",
             os: windows-latest,
             build_type: "Release", generator: "Visual Studio 17 2022", additional_cmake_flags: "-A x64 -DBUILD_SHARED_LIBS=OFF"
-=======
-            os: windows-2019,
-            build_type: "Release", generator: "Visual Studio 16 2019", additional_cmake_flags: "-A Win32"
-          }
-          - {
-            name: "Windows Latest MSVC x86_64 shared", artifact: "aui_windows-msvc-x86_64-shared.tar.xz",
-            os: windows-2019,
-            build_type: "Release", generator: "Visual Studio 16 2019", additional_cmake_flags: "-A x64"
-          }
-          - {
-            name: "Windows Latest MSVC x86 static", artifact: "aui_windows-msvc-x86-static.tar.xz",
-            os: windows-2019,
-            build_type: "Release", generator: "Visual Studio 16 2019", additional_cmake_flags: "-A Win32 -DBUILD_SHARED_LIBS=OFF"
-          }
-          - {
-            name: "Windows Latest MSVC x86_64 static", artifact: "aui_windows-msvc-x86_64-static.tar.xz",
-            os: windows-2019,
-            build_type: "Release", generator: "Visual Studio 16 2019", additional_cmake_flags: "-A x64 -DBUILD_SHARED_LIBS=OFF"
->>>>>>> 35e68bfb
           }
 
           - {
