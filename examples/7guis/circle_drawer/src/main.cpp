--- conflicted
+++ resolved
@@ -221,19 +221,10 @@
         setContents(Vertical {
           Centered {
             Horizontal {
-<<<<<<< HEAD
-              Button { "Undo", {me::undo} } let {
+              Button { "Undo", {me::undo} } AUI_LET {
                   it & mState.history.nextAction.readProjected([&](UndoStack::Iterator i) { return i != mState.history.begin(); }) > &AView::setEnabled;
               },
-              Button { "Redo", {me::redo} } let {
-=======
-              Button { "Undo" } AUI_LET {
-                  connect(it->clicked, me::undo);
-                  it & mState.history.nextAction.readProjected([&](UndoStack::Iterator i) { return i != mState.history.begin(); }) > &AView::setEnabled;
-              },
-              Button { "Redo" } AUI_LET {
-                connect(it->clicked, me::redo);
->>>>>>> e1dd81e3
+              Button { "Redo", {me::redo} } AUI_LET {
                 it & mState.history.nextAction.readProjected([&](UndoStack::Iterator i) { return i != mState.history.end(); }) > &AView::setEnabled;
               },
             },
