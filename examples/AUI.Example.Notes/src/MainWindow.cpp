//
// Created by alex2772 on 2020-08-11.
//

#include <AUI/View/ALabel.h>
#include <AUI/Layout/AVerticalLayout.h>
#include <AUI/View/ASpacer.h>
#include "MainWindow.h"
#include <AUI/Render/AFontManager.h>
#include <AUI/Animator/ARotationAnimator.h>
#include <AUI/Layout/AStackedLayout.h>
#include <AUI/Util/kAUI.h>
#include <AUI/Data/ASqlDatabase.h>
#include <AUI/Data/AMigrationManager.h>
#include <AUI/Json/AJson.h>
#include <AUI/IO/FileInputStream.h>
#include <AUI/Data/ASqlBlueprint.h>
#include <AUI/Util/UIBuildingHelpers.h>

#include <Model/Note.h>
#include <AUI/Layout/AHorizontalLayout.h>
#include <AUI/Url/AUrl.h>
#include <Frame/CoursesFrame.h>
#include <AUI/View/AButton.h>
#include <AUI/View/AListView.h>
#include <AUI/View/ATextField.h>
#include <AUI/Model/AListModel.h>
#include <AUI/Model/AListModelAdapter.h>
#include <AUI/Util/ADataBinding.h>

MainWindow::MainWindow() : AWindow("Notes", 300, 400) {
    setLayout(_new<AHorizontalLayout>());

    Autumn::put(_new<AListModel<Note>>(AListModel<Note>{
        Note{0, "Kek", "lol"},
        Note{1, "Kek", "lol"},
    }));


    addView(_container<AVerticalLayout>({
        _container<AHorizontalLayout>({
            _new<AButton>("Добавить").connect(&AButton::clicked, this, [](){
                Autumn::get<AListModel<Note>>() << Note{7, "Azaza", ""};
            }),
            mDeleteButton = _new<AButton>("Удалить") by(AButton, {
                setDisabled();
            }).connect(&AButton::clicked, this, [&]() {
                //Autumn::get<AListModel<Note>>()->remove(mList->getSelectionModel()->);
            }),
        }),
        mList = _new<AListView>(AAdapter::make(_cast<IListModel<Note>>(Autumn::get<AListModel<Note>>()), [](const Note& n) {
            return n.name + " (" + AString::number(n.id) + ")";
        })) by(AListView, {
            setExpanding({2, 2});
        }).connect(&AListView::selectionChanged, this, [&](const AModelSelection<AVariant>& selection) {
            mDeleteButton->setDisabled(selection.empty());
        })
    }));

    static auto binding = _new<ADataBinding<Note>>();

    addView(_container<AVerticalLayout>({
        _container<AHorizontalLayout>({
            _new<ALabel>("Название") && binding->link(&Note::name, &ALabel::setText),
<<<<<<< HEAD
            _new<ATextField>() && binding->link(&Note::name, &ATextField::textChanged, &ATextField::setText),
=======
            _new<ATextField>() && binding->link(&Note::name, &ATextField::textChanging, &ATextField::setText),
>>>>>>> 05bc629a
        }),
        _new<ALabel>("Текст"),
        _new<ATextField>() by(ATextField, {
            setExpanding({2, 2});
        })
    }));

    Note m;
    m.name = "ASdas";
    binding->setModel(m);
}<|MERGE_RESOLUTION|>--- conflicted
+++ resolved
@@ -62,11 +62,7 @@
     addView(_container<AVerticalLayout>({
         _container<AHorizontalLayout>({
             _new<ALabel>("Название") && binding->link(&Note::name, &ALabel::setText),
-<<<<<<< HEAD
-            _new<ATextField>() && binding->link(&Note::name, &ATextField::textChanged, &ATextField::setText),
-=======
             _new<ATextField>() && binding->link(&Note::name, &ATextField::textChanging, &ATextField::setText),
->>>>>>> 05bc629a
         }),
         _new<ALabel>("Текст"),
         _new<ATextField>() by(ATextField, {
