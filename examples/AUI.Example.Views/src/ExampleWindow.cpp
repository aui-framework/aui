/*
 * AUI Framework - Declarative UI toolkit for modern C++20
 * Copyright (C) 2020-2024 Alex2772 and Contributors
 *
 * SPDX-License-Identifier: MPL-2.0
 *
 * This Source Code Form is subject to the terms of the Mozilla Public
 * License, v. 2.0. If a copy of the MPL was not distributed with this
 * file, You can obtain one at http://mozilla.org/MPL/2.0/.
 */

#include <AUI/View/ARadioButton.h>
#include <AUI/View/ARadioGroup.h>
#include <AUI/Model/AListModel.h>
#include <AUI/Audio/ASS/Property/Sound.h>
#include "AUI/ASS/Property/Backdrop.h"
#include "AUI/ASS/Property/BackgroundSolid.h"
#include "AUI/ASS/Property/Border.h"
#include "AUI/ASS/Property/TransformOffset.h"
#include "AUI/ASS/Selector/on_state.h"
#include "ExampleWindow.h"
#include "AUI/Layout/AVerticalLayout.h"
#include "AUI/Model/ATreeModel.h"
#include "AUI/Util/AMetric.h"
#include "AUI/View/A2FingerTransformArea.h"
#include "AUI/View/AButton.h"
#include "AUI/Layout/AHorizontalLayout.h"
#include "AUI/Platform/ACustomCaptionWindow.h"
#include "AUI/View/ACircleProgressBar.h"
#include "AUI/View/ALabel.h"
#include "AUI/Layout/AStackedLayout.h"
#include "AUI/View/ACheckBox.h"
#include "AUI/View/AProgressBar.h"
#include "AUI/View/ATextField.h"
#include "AUI/View/ANumberPicker.h"
#include "AUI/View/ADoubleNumberPicker.h"
#include "AUI/View/ASpacerExpanding.h"
#include "AUI/Util/UIBuildingHelpers.h"
#include "DemoListModel.h"
#include "AUI/View/ASpinner.h"
#include "DemoGraphView.h"

#include "AUI/Audio/IAudioPlayer.h"

#include "AUI/View/AGroupBox.h"
#include "AUI/View/ADragNDropView.h"
#include "AUI/Util/ALayoutInflater.h"
#include "AUI/View/ASlider.h"
#include "AUI/Platform/APlatform.h"
#include "AUI/IO/AByteBufferInputStream.h"
#include "AUI/Curl/ACurl.h"
#include <AUI/Model/AListModel.h>
#include <AUI/View/ADropdownList.h>
#include <AUI/i18n/AI18n.h>
#include <AUI/i18n/AI18n.h>
#include <AUI/ASS/ASS.h>
#include <AUI/View/AListView.h>
#include <AUI/View/ATextArea.h>
#include <AUI/View/ARulerView.h>
#include <AUI/View/AForEachUI.h>
#include <AUI/View/ARulerArea.h>
#include <AUI/View/ATreeView.h>
#include <AUI/Platform/ADesktop.h>
#include <AUI/Platform/AMessageBox.h>
#include <AUI/View/ADragArea.h>
#include <memory>
#include <random>
#include <AUI/View/ASplitter.h>
#include <AUI/View/AScrollArea.h>
#include <AUI/View/ATabView.h>
#include <AUI/View/AGridSplitter.h>
#include <AUI/View/AText.h>
#include <AUI/View/ADrawableView.h>
#include <AUI/Traits/platform.h>

using namespace declarative;

struct MyModel {
    AColor color;
};

void fillWindow(_<AViewContainer> t) {
    t->setLayout(std::make_unique<AStackedLayout>());
    t->addView(_new<ALabel>("Window contents"));
}

class AllViewsWindow : public AWindow {
public:
    AllViewsWindow() : AWindow("All views", 300_dp, 500_dp, nullptr, WindowStyle::MODAL) {
        setContents(Centered {
          AScrollArea::Builder()
              .withContents(
                  Vertical {
                    Centered { _new<ALabel>("ALabel") },
                    Centered { _new<AButton>("AButton") },
                    Centered { _new<ATextField>() let { it->setText("ATextField"); } },
                  }
                  << ".all_views_wrap")
              .withExpanding() });
    }
};

ExampleWindow::ExampleWindow() : AWindow("Examples", 800_dp, 700_dp) {
    allowDragNDrop();

    setLayout(std::make_unique<AVerticalLayout>());
    AStylesheet::global().addRules({ {
      c(".all_views_wrap") > t<AViewContainer>(),
      Padding { 16_dp },
    } });

    addView(Horizontal {
      _new<ADrawableView>(IDrawable::fromUrl(":img/logo.svg")) with_style { FixedSize { 32_dp } },
      AText::fromString("Building beautiful programs in pure C++ without chromium embedded framework") with_style {
        Expanding(1, 0),
      },
      Horizontal {} let {
              mAsync << async {
                  auto drawable = IDrawable::fromUrl("https://raster.shields.io/github/stars/aui-framework/aui?style=raster&logo=github");
                  ui_thread {
                      auto view = Icon { drawable } with_style {
                          FixedSize { 80_dp, 20_dp },
                          BackgroundImage { {}, {}, {}, Sizing::COVER },
                          Margin { 4_dp },
                          ACursor::POINTER,
                      };
                      connect(view->clicked, [] {
                          APlatform::openUrl("https://github.com/aui-framework/aui/stargazers");
                      });
                      it->addView(view);
                  };
              };
          },
    });

    _<ATabView> tabView;
    _<AProgressBar> progressBar = _new<AProgressBar>();
    _<ACircleProgressBar> circleProgressBar = _new<ACircleProgressBar>();

    addView(tabView = _new<ATabView>() let {
        it->addTab(
            AScrollArea::Builder().withContents(std::conditional_t<
                                                aui::platform::current::is_mobile(), Vertical, Horizontal> {
              Vertical {
                // buttons
                GroupBox {
                  Label { "Buttons" },
                  Vertical {
                    _new<AButton>("Common button"),
                    _new<AButton>("Default button") let { it->setDefault(); },
                    _new<AButton>("Disabled button") let { it->setDisabled(); },
                    Button {
                      Icon { ":img/logo.svg" },
                      Label { "Button with icon" },
                    }
                        .clicked(this, [&] { AMessageBox::show(this, "Title", "Message"); }),
                  },
                },

                // checkboxes
                GroupBox {
                  CheckBoxWrapper { Label { "Checkboxes" } } let { it->setChecked(true); },
                  Vertical {
                    CheckBoxWrapper { Label { "Unchecked checkbox" } },
                    CheckBoxWrapper { Label { "Selected checkbox" } } let { it->setChecked(true); },
                    CheckBoxWrapper { Label { "Disabled checkbox" } } let { it->setDisabled(); },
                  },
                },

                // radiobuttons
                GroupBox {
                  Label { "Radiobuttons" },
                  RadioGroup {
                    RadioButton { "Radiobutton 1" } let { it->setChecked(true); },
                    RadioButton { "Radiobutton 2" },
                    RadioButton { "Radiobutton 3" },
                    RadioButton { "Disabled radiobutton" } let { it->disable(); },
                  },
                },

                // comboboxes
                GroupBox {
                  Label { "Comboboxes" },
                  Vertical {
                    _new<ADropdownList>(AListModel<AString>::make({
                      "Combobox 1",
                      "Combobox 2",
                      "Combobox 3",
                      "Combobox 4",
                      "Combobox 5",
                      "Combobox 6",
                    })),
                    _new<ADropdownList>(AListModel<AString>::make({ "Disabled combobox" })) let { it->setDisabled(); },
                  },
                },
                GroupBox {
                  Label { "Drag area" },

                  _new<ADragArea>() let {
                          it with_style {
                              MinSize { 100_dp },
                              Border { 1_px, 0x0_rgb },
                          };
                          it->addView(ADragArea::convertToDraggable(_new<AButton>("Drag me!"), false));
                      },
                } with_style { Expanding {} },
              },
              Vertical {
#if AUI_PLATFORM_WIN || AUI_PLATFORM_LINUX || AUI_PLATFORM_MACOS
                GroupBox {
                  Label { "Window factory" },
                  Vertical {
                    // CheckBoxWrapper { Label { "Resizeable" } }, TODO
                    _new<AButton>("Show window")
                        .connect(&AButton::clicked, this,
                                 [&] {
                                     auto w = _new<AWindow>("Basic window", 400_dp, 300_dp);
                                     fillWindow(w);
                                     w->show();
                                     w->setWindowStyle(WindowStyle::MODAL);
                                     mWindows << w;
                                 }),
                    _new<AButton>("Show window without caption")
                        .connect(&AButton::clicked, this,
                                 [&] {
                                     auto w = _new<ACustomWindow>("Custom window without caption", 400_dp, 300_dp);
                                     fillWindow(w);
                                     w->show();
                                     w->setWindowStyle(WindowStyle::MODAL);
                                     mWindows << w;
                                 }),
                    _new<AButton>("Show window custom caption")
                        .connect(&AButton::clicked, this,
                                 [&] {
                                     auto w =
                                         _new<ACustomCaptionWindow>("Custom window custom caption", 400_dp, 300_dp);
                                     fillWindow(w->getContentContainer());
                                     w->show();
                                     w->setWindowStyle(WindowStyle::MODAL);
                                     mWindows << w;
                                 }),
                    _new<AButton>("Close all windows")
                        .connect(&AButton::clicked, this,
                                 [&] {
                                     for (auto& w : mWindows) w->close();
                                     mWindows.clear();
                                 }),
                  } },
#endif

                GroupBox {
                  Label { "System dialog" },
                  Vertical {
                    _new<AButton>("Show file chooser")
                        .connect(&AView::clicked, this,
                                 [&] {
                                     mAsync << ADesktop::browseForFile(this).onSuccess([&](const APath& f) {
                                         if (f.empty()) {
                                             AMessageBox::show(this, "Result", "Cancelled");
                                         } else {
                                             AMessageBox::show(this, "Result", "File: {}"_format(f));
                                         }
                                     });
                                 }),
                    _new<AButton>("Show folder chooser")
                        .connect(&AView::clicked, this,
                                 [&] {
                                     mAsync << ADesktop::browseForDir(this).onSuccess([&](const APath& f) {
                                         if (f.empty()) {
                                             AMessageBox::show(this, "Result", "Cancelled");
                                         } else {
                                             AMessageBox::show(this, "Result", "Folder: {}"_format(f));
                                         }
                                     });
                                 }),
                    _new<AButton>("Message box")
                        .connect(&AView::clicked, this,
                                 [&] { AMessageBox::show(this, "Title", "Message", AMessageBox::Icon::INFO); }),
                    _new<AButton>("Cause assertion fail")
                        .connect(&AView::clicked, this, [&] { AUI_ASSERT_NO_CONDITION("assertion fail"); }),
                    _new<AButton>("Cause hang")
                        .connect(&AView::clicked, this,
                                 [&] {
                                     for (;;)
                                         ;
                                 }),
                    _new<AButton>("Cause access violation")
                        .connect(&AView::clicked, this,
                                 [&] {
                                     try {
                                         *((int*) 0) = 123;
                                     } catch (const AException& e) {
                                         ALogger::info("Example") << "Successfully caught access violation: " << e;
                                     }
                                 }),
                  },
                },

                // list view
                GroupBox {
                  Label { "List view" },
                  [] {   // lambda style inlining
                      auto model = _new<DemoListModel>();

                      return Vertical {
                          Horizontal {
                            _new<AButton>("Add").connect(&AButton::clicked, slot(model)::addItem),
                            _new<AButton>("Remove").connect(&AButton::clicked, slot(model)::removeItem),
                            _new<ASpacerExpanding>(),
                          },
                          _new<AListView>(model)
                      };
                  }(),
                },

                // foreach
                GroupBox {
                  Label { "AForEachUI" },
                  [this] {   // lambda style inlining
                      auto model = _new<AListModel<MyModel>>();

                      return Vertical {
                          Horizontal {
                            _new<AButton>("Add").connect(
                                &AButton::clicked, this,
                                [model] {
                                    static std::default_random_engine re;
                                    do_once { re.seed(std::time(nullptr)); };
                                    static std::uniform_real_distribution<float> d(0.f, 1.f);
                                    model->push_back({ AColor(d(re), d(re), d(re), 1.f) });
                                }),
                            _new<AButton>("Remove").connect(
                                &AButton::clicked, this,
                                [model] {
                                    if (!model->empty()) {
                                        model->pop_back();
                                    }
                                }),
                            _new<ASpacerExpanding>(),
                          },
                          AUI_DECLARATIVE_FOR(i, model, AWordWrappingLayout) {
                              return Horizontal {
                                  _new<ALabel>(i.color.toString()) with_style {
                                      TextColor { i.color.readableBlackOrWhite() },
                                  }
                              }
                              with_style {
                                  BackgroundSolid { i.color },
                                  BorderRadius { 6_pt },
                                  Margin { 2_dp, 4_dp },
                              };
                          }
                      };
                  }(),
                },

                // tree view
                GroupBox {
                  Label { "Tree view" },
                  [] {   // lambda style inlining
                      return _new<ATreeView>(_new<ATreeModel<AString>>(AVector<ATreeModel<AString>::Item>{
                              {
                                .value = "dir1",
                                .children = {
                                  { .value = "file1" },
                                  { .value = "file2" },
                                }
                              },
                              {
                                .value = "dir2",
                                .children = {
                                  { .value = "file3" },
                                  { .value = "file4" },
                                }
                              },
                            }));
                  }(),
                },
              },
              Vertical::Expanding {
                // fields
                GroupBox {
                  Label { "Progressbar" },
                  Vertical {
                    progressBar,
                    circleProgressBar,
                    GroupBox {
                      Label { "Slider" },
                      Vertical {
                        _new<ASlider>()
                            .connect(&ASlider::valueChanging, slot(progressBar)::setValue)
                            .connect(&ASlider::valueChanging, slot(circleProgressBar)::setValue),
                      } },
                  },
                },
                GroupBox {
                  Label { "Scaling factor" },
                  Horizontal {
                    _new<ANumberPicker>().connect(&ANumberPicker::valueChanged,
                                                  [](int64_t x) {
                                                      AWindow::current()->setScalingParams(
                                                          { .scalingFactor = x * 0.25f,
                                                            .minimalWindowSizeDp = std::nullopt });
                                                  }) let {
                            it->setMin(1);
                            it->setMax(12);
                            it->setValue(4);
                        },
                    Label { "x0.25" } } },
                GroupBox {
                  Label { "Fields" },
                  Vertical::Expanding {
                    Label { "Text field" },
                    _new<ATextField>() let { it->focus(); },
                    Label { "Number picker" },
                    _new<ANumberPicker>(),
                    _new<ADoubleNumberPicker>(),
                    Label { "Text area" },
                    AScrollArea::Builder()
                            .withContents(_new<ATextArea>(
                                "AUI Framework - Declarative UI toolkit for modern C++20\n"
                                "Copyright (C) 2020-2024 Alex2772 and Contributors\n"
                                "\n"
                                "SPDX-License-Identifier: MPL-2.0\n"
                                "\n"
                                "This Source Code Form is subject to the terms of the Mozilla "
                                "Public License, v. 2.0. If a copy of the MPL was not distributed with this "
                                "file, You can obtain one at http://mozilla.org/MPL/2.0/."))
                            .build()
                        << ".input-field" let { it->setExpanding(); },
                  } } with_style { Expanding {} } } }),
            "Common");

#if !AUI_PLATFORM_EMSCRIPTEN
        mWavAudio = IAudioPlayer::fromUrl(":sound/sound1.wav");
        mOggAudio = IAudioPlayer::fromUrl(":sound/sound1.ogg");

        it->addTab(
            AScrollArea::Builder().withContents(std::conditional_t<aui::platform::current::is_mobile(), Vertical,
                                                                   Horizontal> { Horizontal {
              Vertical {
                _new<ALabel>("Play music using AUI!"),
                _new<AButton>("Play .wav music").connect(&AButton::clicked, slot(mWavAudio)::play),
                _new<AButton>("Stop .wav music").connect(&AButton::clicked, slot(mWavAudio)::stop),
                _new<AButton>("Pause .wav music").connect(&AButton::clicked, slot(mWavAudio)::pause),
                _new<ALabel>("Volume control"),
                _new<ASlider>()
                    .connect(&ASlider::valueChanging, this,
                             [player = mWavAudio](aui::float_within_0_1 value) {
                                 player->setVolume(static_cast<uint32_t>(float(value) * 256.f));
                             }) },
              Vertical {
                _new<ALabel>("Play music using AUI!"),
                _new<AButton>("Play .ogg music").connect(&AButton::clicked, slot(mOggAudio)::play),
                _new<AButton>("Stop .ogg music").connect(&AButton::clicked, slot(mOggAudio)::stop),
                _new<AButton>("Pause .ogg music").connect(&AButton::clicked, slot(mOggAudio)::pause),
                _new<ALabel>("Volume control"),
                _new<ASlider>()
                    .connect(&ASlider::valueChanging, this,
                             [player = mOggAudio](aui::float_within_0_1 value) {
                                 player->setVolume(static_cast<uint32_t>(float(value) * 256.f));
                             }) },
              Vertical { _new<AButton>("Button produces sound when clicked") with_style { ass::on_state::Activated {
                ass::Sound { IAudioPlayer::fromUrl(":sound/click.ogg") },
              } } } } }),
            "Sounds");
#endif

        it->addTab(
            AScrollArea::Builder().withContents(
                std::conditional_t<aui::platform::current::is_mobile(), Vertical, Horizontal> { Horizontal {
                  Vertical {
                    _new<ALabel>("Gif support!"),
                    _new<ADrawableView>(IDrawable::fromUrl(":img/gf.gif")) with_style {
                      FixedSize { 100_dp } },   // gif from https://tenor.com/view/cat-gif-26024730
                  },
                  Vertical {
                    _new<ALabel>("Animated WebP support!"),
                    _new<ADrawableView>(AUrl(":img/anim.webp")) with_style { FixedSize { 320_px, 240_px } } } } }),
            "Images");

        it->addTab(
            Vertical {
              _new<ALabel>("Horizontal splitter"),
              ASplitter::Horizontal().withItems({
                _new<AButton>("One"),
                _new<AButton>("Two"),
                _new<AButton>("Three"),
                _new<AButton>("Four"),
                _new<AButton>("Five"),
              }),
              ASplitter::Horizontal().withItems({
                _new<AButton>("One"),
                _new<AButton>("Two"),
                _new<AButton>("Three"),
                SpacerExpanding(),
                _new<AButton>("Four"),
                _new<AButton>("Five"),
              }),
              _new<ALabel>("Vertical splitter"),
              ASplitter::Vertical()
                      .withItems({ _new<AButton>("One"), _new<AButton>("Two"), _new<AButton>("Three"),
                                   _new<AButton>("Four"), _new<AButton>("Five") })
                      .build() let { it->setExpanding(); },
              _new<ALabel>("Grid splitter"),
              AGridSplitter::Builder()
                      .withItems(AVector<AVector<_<AView>>>::generate(
                          5,
                          [](size_t y) {
                              return AVector<_<AView>>::generate(5, [&](size_t x) {
                                  return _new<AButton>("{}x{}"_format(x, y));
                              });
                          }))
                      .build() let { it->setExpanding(); },
            },
            "Splitters");

        it->addTab(
            AScrollArea::Builder().withContents(
                Vertical {
                  ASplitter::Horizontal().withItems({
                    Vertical::Expanding {
                      _new<ALabel>("Default"),
                      AText::fromString(
                          "Lorem ipsum dolor sit amet, consectetur adipiscing elit, sed do eiusmod "
                          "tempor incididunt ut labore et dolore magna aliqua. Ut enim ad minim veniam, "
                          "quis nostrud exercitation ullamco laboris nisi ut aliquip ex ea commodo "
                          "consequat. Duis aute irure dolor in reprehenderit in voluptate velit esse "
                          "cillum dolore eu fugiat nulla pariatur. Excepteur sint occaecat cupidatat non "
                          "proident, sunt in culpa qui officia deserunt mollit anim id est laborum") with_style {
                        ATextAlign::JUSTIFY },
                    } with_style { MinSize { 200_dp } },
                    Vertical::Expanding {
                      _new<ALabel>("Word breaking"),
                      AText::fromString(
                          "Lorem ipsum dolor sit amet, consectetur adipiscing elit, sed do eiusmod "
                          "tempor incididunt ut labore et dolore magna aliqua. Ut enim ad minim veniam, "
                          "quis nostrud exercitation ullamco laboris nisi ut aliquip ex ea commodo "
                          "consequat. Duis aute irure dolor in reprehenderit in voluptate velit esse "
                          "cillum dolore eu fugiat nulla pariatur. Excepteur sint occaecat cupidatat non "
                          "proident, sunt in culpa qui officia deserunt mollit anim id est laborum",
                          { WordBreak::BREAK_ALL }),
                    } with_style { MinSize { 200_dp } },
                  }),
                  [] {
                      _<AViewContainer> v1 = Vertical {};
                      _<AViewContainer> v2 = Vertical {};
                      for (int i = 0; i <= 9; ++i) {
                          v1->addView(Horizontal {
                            _new<ALabel>("{} px"_format(i + 6)),
                            _new<ALabel>("Hello! [] .~123`") with_style {
                              FontSize { AMetric(i + 6, AMetric::T_PX) } } });
                          v2->addView(Horizontal {
                            _new<ALabel>("{} px"_format(i + 16)),
                            _new<ALabel>("Hello! [] .~123`") with_style {
                              FontSize { AMetric(i + 16, AMetric::T_PX) } } });
                      }
                      return Horizontal { v1, v2 };
                  }(),
                } let { it->setExpanding(); }),
            "Text");

        it->addTab(
            Vertical {
                _new<A2FingerTransformArea>() let {
                        it->setCustomStyle({
                          MinSize { 256_dp },
                          Border { 1_px, AColor::BLACK },
                        });

                        _<AView> blackRect = Stacked { Stacked { _new<AButton>("Hi") } with_style {
                          FixedSize { 200_dp, 100_dp },
                          BackgroundSolid { AColor::BLACK },
                          TextColor { AColor::WHITE },
                          ATextAlign::CENTER,
                        } };
                        ALayoutInflater::inflate(it, Stacked { blackRect });
                        connect(
                            it->transformed, blackRect,
                            [blackRect = blackRect.get(),
                             keptTransform = _new<A2DTransform>()](const A2DTransform& transform) {
                                keptTransform->applyDelta(transform);
                                blackRect->setCustomStyle({
                                  TransformOffset {
                                    AMetric(keptTransform->offset.x, AMetric::T_PX),
                                    AMetric(keptTransform->offset.y, AMetric::T_PX) },
                                  TransformScale { keptTransform->scale },
                                  TransformRotate { keptTransform->rotation },
                                });
                            });
                    },
                    _new<ADragNDropView>(),

<<<<<<< HEAD
                Horizontal {
                    Vertical {
                        Label { "Custom cursor" } with_style {
                                ACursor{ ":img/logo.svg", 64 },
                        },
                        Horizontal {
                                Label{"github.com/aui-framework/aui"}.clicked(this, [] {
                                APlatform::openUrl("https://github.com/aui-framework/aui");
                                }) with_style{
                                        TextColor{AColor::BLUE},
                                        BorderBottom{1_px, AColor::BLUE},
                                        ACursor::POINTER,
                                },
                        }
                    },

                    Stacked {
                        Icon { ":img/logo.svg" } with_style { FixedSize(32_dp) } ,
                        Centered {
                            Label { "Blur" } with_style { Margin { 2_dp } },
                        } with_style {
                            Expanding(1, 0),
                            Backdrop { Backdrop::GaussianBlur {} },
                            BackgroundSolid { AColor::WHITE.transparentize(0.5f) },
                        },
                    },
                },

        } let { it->setExpanding(); }, "Others");
=======
                    Label { "Custom cursor" } with_style {
                        ACursor { ":img/logo.svg", 64 },
                    },
                    Horizontal {
                    Label { "github.com/aui-framework/aui" }.clicked(
                        this, [] { APlatform::openUrl("https://github.com/aui-framework/aui"); }) with_style {
                        TextColor { AColor::BLUE },
                        BorderBottom { 1_px, AColor::BLUE },
                        ACursor::POINTER,
                    },
                }
            } let { it->setExpanding(); },
            "Others");
>>>>>>> 5a7da821

        it->setExpanding();
    });

    addView(Horizontal {
      Centered {
        _new<AButton>("Show all views...").connect(&AButton::clicked, this, [] { _new<AllViewsWindow>()->show(); }) },
      _new<ASpacerExpanding>(), _new<ASpinner>(),
      CheckBoxWrapper {
        Label { "Enabled" },
      } let {
              it->setChecked();
              connect(it->checked, slot(tabView)::setEnabled);
          },
      _new<ALabel>("\u00a9 Alex2772, 2021, alex2772.ru") let {
              it << "#copyright";
              it->setEnabled(false);
          } });
}

void ExampleWindow::onDragDrop(const ADragNDrop::DropEvent& event) {
    AWindowBase::onDragDrop(event);

    for (const auto& [k, v] : event.data.data()) {
        ALogger::info("Drop") << "[" << k << "] = " << AString::fromUtf8(v);
    }

    auto surface = createOverlappingSurface({ 0, 0 }, { 100, 100 }, false);
    _<AViewContainer> popup = Vertical {
        Label { "Drop event" } with_style {
          FontSize { 18_pt },
          ATextAlign::CENTER,
        },
        [&]() -> _<AView> {
            if (auto u = event.data.urls()) {
                auto url = u->first();
                if (auto icon = ADesktop::iconOfFile(url.path())) {
                    return Centered { _new<ADrawableView>(icon) with_style { FixedSize { 64_dp } } };
                }
            }
            return nullptr;
        }(),
        AText::fromString("Caught drop event. See the logger output for contents.") with_style {
          ATextAlign::CENTER, MinSize { 100_dp, 40_dp } },
        Centered { Button { "OK" }.clicked(this, [surface] { surface->close(); }) }
    };
    ALayoutInflater::inflate(surface, popup);
    popup->pack();

    surface->setOverlappingSurfaceSize(popup->getSize());
    surface->setOverlappingSurfacePosition((getSize() - popup->getSize()) / 2);
}

bool ExampleWindow::onDragEnter(const ADragNDrop::EnterEvent& event) { return true; }<|MERGE_RESOLUTION|>--- conflicted
+++ resolved
@@ -13,7 +13,6 @@
 #include <AUI/View/ARadioGroup.h>
 #include <AUI/Model/AListModel.h>
 #include <AUI/Audio/ASS/Property/Sound.h>
-#include "AUI/ASS/Property/Backdrop.h"
 #include "AUI/ASS/Property/BackgroundSolid.h"
 #include "AUI/ASS/Property/Border.h"
 #include "AUI/ASS/Property/TransformOffset.h"
@@ -116,7 +115,8 @@
       },
       Horizontal {} let {
               mAsync << async {
-                  auto drawable = IDrawable::fromUrl("https://raster.shields.io/github/stars/aui-framework/aui?style=raster&logo=github");
+                  auto drawable = IDrawable::fromUrl(
+                      "https://raster.shields.io/github/stars/aui-framework/aui?style=raster&logo=github");
                   ui_thread {
                       auto view = Icon { drawable } with_style {
                           FixedSize { 80_dp, 20_dp },
@@ -563,55 +563,52 @@
         it->addTab(
             Vertical {
                 _new<A2FingerTransformArea>() let {
-                        it->setCustomStyle({
-                          MinSize { 256_dp },
-                          Border { 1_px, AColor::BLACK },
+                    it->setCustomStyle({
+                      MinSize { 256_dp },
+                      Border { 1_px, AColor::BLACK },
+                    });
+
+                    _<AView> blackRect = Stacked { Stacked { _new<AButton>("Hi") } with_style {
+                      FixedSize { 200_dp, 100_dp },
+                      BackgroundSolid { AColor::BLACK },
+                      TextColor { AColor::WHITE },
+                      ATextAlign::CENTER,
+                    } };
+                    ALayoutInflater::inflate(it, Stacked { blackRect });
+                    connect(
+                        it->transformed, blackRect,
+                        [blackRect = blackRect.get(),
+                         keptTransform = _new<A2DTransform>()](const A2DTransform& transform) {
+                            keptTransform->applyDelta(transform);
+                            blackRect->setCustomStyle({
+                              TransformOffset {
+                                AMetric(keptTransform->offset.x, AMetric::T_PX),
+                                AMetric(keptTransform->offset.y, AMetric::T_PX) },
+                              TransformScale { keptTransform->scale },
+                              TransformRotate { keptTransform->rotation },
+                            });
                         });
-
-                        _<AView> blackRect = Stacked { Stacked { _new<AButton>("Hi") } with_style {
-                          FixedSize { 200_dp, 100_dp },
-                          BackgroundSolid { AColor::BLACK },
-                          TextColor { AColor::WHITE },
-                          ATextAlign::CENTER,
-                        } };
-                        ALayoutInflater::inflate(it, Stacked { blackRect });
-                        connect(
-                            it->transformed, blackRect,
-                            [blackRect = blackRect.get(),
-                             keptTransform = _new<A2DTransform>()](const A2DTransform& transform) {
-                                keptTransform->applyDelta(transform);
-                                blackRect->setCustomStyle({
-                                  TransformOffset {
-                                    AMetric(keptTransform->offset.x, AMetric::T_PX),
-                                    AMetric(keptTransform->offset.y, AMetric::T_PX) },
-                                  TransformScale { keptTransform->scale },
-                                  TransformRotate { keptTransform->rotation },
-                                });
-                            });
+                },
+                _new<ADragNDropView>(),
+
+                Horizontal {
+                    Centered {
+                      Vertical {
+                          Label { "Custom cursor" } with_style {
+                              ACursor { ":img/logo.svg", 64 },
+                          },
+                          Label { "github.com/aui-framework/aui" }.clicked(
+                            this, [] { APlatform::openUrl("https://github.com/aui-framework/aui"); }) with_style {
+                          TextColor { AColor::BLUE },
+                          BorderBottom { 1_px, AColor::BLUE },
+                          ACursor::POINTER,
+                        },
+                      },
                     },
-                    _new<ADragNDropView>(),
-
-<<<<<<< HEAD
-                Horizontal {
-                    Vertical {
-                        Label { "Custom cursor" } with_style {
-                                ACursor{ ":img/logo.svg", 64 },
-                        },
-                        Horizontal {
-                                Label{"github.com/aui-framework/aui"}.clicked(this, [] {
-                                APlatform::openUrl("https://github.com/aui-framework/aui");
-                                }) with_style{
-                                        TextColor{AColor::BLUE},
-                                        BorderBottom{1_px, AColor::BLUE},
-                                        ACursor::POINTER,
-                                },
-                        }
-                    },
-
                     Stacked {
-                        Icon { ":img/logo.svg" } with_style { FixedSize(32_dp) } ,
+                        Icon { ":img/logo.svg" } with_style { FixedSize(32_dp) },
                         Centered {
-                            Label { "Blur" } with_style { Margin { 2_dp } },
+                            Label { "Blur" } with_style { Margin { 2_dp, 16_dp } },
                         } with_style {
                             Expanding(1, 0),
                             Backdrop { Backdrop::GaussianBlur {} },
@@ -619,23 +616,8 @@
                         },
                     },
                 },
-
-        } let { it->setExpanding(); }, "Others");
-=======
-                    Label { "Custom cursor" } with_style {
-                        ACursor { ":img/logo.svg", 64 },
-                    },
-                    Horizontal {
-                    Label { "github.com/aui-framework/aui" }.clicked(
-                        this, [] { APlatform::openUrl("https://github.com/aui-framework/aui"); }) with_style {
-                        TextColor { AColor::BLUE },
-                        BorderBottom { 1_px, AColor::BLUE },
-                        ACursor::POINTER,
-                    },
-                }
             } let { it->setExpanding(); },
             "Others");
->>>>>>> 5a7da821
 
         it->setExpanding();
     });
