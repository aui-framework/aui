--- conflicted
+++ resolved
@@ -335,16 +335,9 @@
                 }
         }), "Common");
 
-
-<<<<<<< HEAD
         mWavAudio = IAudioPlayer::fromUrl(":sound/sound1.wav");
         mOggAudio = IAudioPlayer::fromUrl(":sound/sound1.ogg");
 
-=======
-        mWavAudio = _new<AAudioPlayer>(AWavSoundStream::fromUrl(":sound/sound1.wav"));
-        mOggAudio = _new<AAudioPlayer>(AOggSoundStream::fromUrl(":sound/sound1.ogg"));
-        mWavAudio->setLoop(true);
->>>>>>> 39416e7a
         it->addTab(AScrollArea::Builder().withContents(std::conditional_t<aui::platform::current::is_mobile(), Vertical, Horizontal>{
                 Horizontal {
                         Vertical{
