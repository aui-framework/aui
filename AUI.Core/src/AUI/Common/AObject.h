--- conflicted
+++ resolved
@@ -3,10 +3,7 @@
 #include "SharedPtrTypes.h"
 #include "AUI/Core.h"
 #include "AUI/Common/ASet.h"
-<<<<<<< HEAD
-=======
 #include <AUI/Thread/AMutex.h>
->>>>>>> c117ff47
 
 class AString;
 class AAbstractSignal;
@@ -17,12 +14,8 @@
 	friend class AAbstractSignal;
 private:
 	_<AAbstractThread> mAttachedThread;
-<<<<<<< HEAD
-	ASet<AAbstractSignal*> mSignals;
-=======
     AMutex mSignalsLock;
     ASet<AAbstractSignal*> mSignals;
->>>>>>> c117ff47
 	bool mSignalsEnabled = true;
 	
 protected:
