--- conflicted
+++ resolved
@@ -65,10 +65,7 @@
 	{
         detail::globalStorage<T>() = obj;
         detail::threadLocalStorage<T>() = obj;
-<<<<<<< HEAD
-=======
         return obj;
->>>>>>> dcd4a19e
 	}
 
 
