﻿/**
 * =====================================================================================================================
 * Copyright (c) 2021 Alex2772
 *
 * Permission is hereby granted, free of charge, to any person obtaining a copy of this software and associated
 * documentation files (the "Software"), to deal in the Software without restriction, including without limitation the
 * rights to use, copy, modify, merge, publish, distribute, sublicense, and/or sell copies of the Software, and to
 * permit persons to whom the Software is furnished to do so, subject to the following conditions:
 * 
 * The above copyright notice and this permission notice shall be included in all copies or substantial portions of the
 * Software.
 *
 * THE SOFTWARE IS PROVIDED "AS IS", WITHOUT WARRANTY OF ANY KIND, EXPRESS OR IMPLIED, INCLUDING BUT NOT LIMITED TO THE
 * WARRANTIES OF MERCHANTABILITY, FITNESS FOR A PARTICULAR PURPOSE AND NONINFRINGEMENT. IN NO EVENT SHALL THE AUTHORS OR
 * COPYRIGHT HOLDERS BE LIABLE FOR ANY CLAIM, DAMAGES OR OTHER LIABILITY, WHETHER IN AN ACTION OF CONTRACT, TORT OR
 * OTHERWISE, ARISING FROM, OUT OF OR IN CONNECTION WITH THE SOFTWARE OR THE USE OR OTHER DEALINGS IN THE SOFTWARE.
 
 * Original code located at https://github.com/Alex2772/aui
 * =====================================================================================================================
 */

#include <AUI/Util/AError.h>
#include "FileOutputStream.h"


<<<<<<< HEAD
=======
#include "CouldNotOpenFileException.h"
>>>>>>> 09076a70
#include "AUI/Common/AString.h"

FileOutputStream::FileOutputStream(const AString& path, bool append)
{
#ifdef _WIN32
	// КАК ЖЕ ЗАКОЛЕБАЛА ЭТА ВЕНДА
	_wfopen_s(&mFile, path.c_str(), append ? L"a+b" : L"wb");
#else
	mFile = fopen(path.toStdString().c_str(), append ? "a+b" : "wb");
#endif
	if (!mFile)
	{
<<<<<<< HEAD
        AError::handleErrno();
=======
		throw CouldNotOpenFileException(path.toStdString().c_str());
>>>>>>> 09076a70
	}
}

FileOutputStream::~FileOutputStream()
{
    close();
}

int FileOutputStream::write(const char* src, int size)
{
	return fwrite(src, 1, size, mFile);
}

void FileOutputStream::close() {
    if (mFile) {
        fclose(mFile);
        mFile = nullptr;
    }
}<|MERGE_RESOLUTION|>--- conflicted
+++ resolved
@@ -19,14 +19,10 @@
  * =====================================================================================================================
  */
 
-#include <AUI/Util/AError.h>
 #include "FileOutputStream.h"
 
 
-<<<<<<< HEAD
-=======
 #include "CouldNotOpenFileException.h"
->>>>>>> 09076a70
 #include "AUI/Common/AString.h"
 
 FileOutputStream::FileOutputStream(const AString& path, bool append)
@@ -39,11 +35,7 @@
 #endif
 	if (!mFile)
 	{
-<<<<<<< HEAD
-        AError::handleErrno();
-=======
 		throw CouldNotOpenFileException(path.toStdString().c_str());
->>>>>>> 09076a70
 	}
 }
 
