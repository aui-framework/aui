--- conflicted
+++ resolved
@@ -19,14 +19,10 @@
  * =====================================================================================================================
  */
 
-#include <AUI/Util/AError.h>
 #include "FileInputStream.h"
 
 
-<<<<<<< HEAD
-=======
 #include "CouldNotOpenFileException.h"
->>>>>>> 09076a70
 #include "AUI/Common/AString.h"
 
 FileInputStream::FileInputStream(const AString& path)
@@ -39,11 +35,7 @@
 #endif
 	if (!mFile)
 	{
-<<<<<<< HEAD
-        AError::handleErrno();
-=======
 		throw CouldNotOpenFileException(path.toStdString().c_str());
->>>>>>> 09076a70
 	}
 }
 
