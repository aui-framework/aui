cmake_minimum_required(VERSION 3.16)

option(AUI_CATCH_UNHANDLED "Catch segfault" ON)

aui_module(aui.core EXPORT aui)
aui_enable_tests(aui.core)


get_filename_component(SELF_DIR "${CMAKE_CURRENT_LIST_FILE}" PATH)
if (GLM_INCLUDE_DIR)
    message(STATUS "Using custom GLM_INCLUDE_DIR: ${GLM_INCLUDE_DIR}")
else()
    set(GLM_INCLUDE_DIR "${SELF_DIR}/3rdparty/glm")

    install(
            DIRECTORY ${GLM_INCLUDE_DIR}/glm
            DESTINATION "aui.core/include/"
    )
endif()
target_include_directories(aui.core PUBLIC $<BUILD_INTERFACE:${GLM_INCLUDE_DIR}>)

target_compile_definitions(aui.core PRIVATE UNICODE=1)
target_compile_definitions(aui.core PUBLIC NOMINMAX=1)
if (AUI_CATCH_UNHANDLED)
    target_compile_definitions(aui.core PUBLIC AUI_CATCH_UNHANDLED=1)
endif()

if (NOT WIN32)
    if (AUI_CATCH_UNHANDLED)
        set_target_properties(aui.core PROPERTIES INTERFACE_AUI_WHOLEARCHIVE ON) # required for signal handling auto register
    endif()

    # probe for backtrace
    file(MAKE_DIRECTORY ${CMAKE_CURRENT_BINARY_DIR}/backtrace_test)
    file(WRITE ${CMAKE_CURRENT_BINARY_DIR}/backtrace_test.cpp [[
    #include <execinfo.h>
    #include <backtrace.h>
    int main() {
        void* buffer[1024];
        int n = backtrace(buffer, 1024);
        return 0;
    }
    ]])

    try_compile(_use_backtrace ${CMAKE_CURRENT_BINARY_DIR}/backtrace_test/b ${CMAKE_CURRENT_BINARY_DIR}/backtrace_test.cpp OUTPUT_VARIABLE _tmp)

    if (NOT _use_backtrace)
        if (AUI_PLATFORM_LINUX)
            auib_import(backtrace https://github.com/ianlancetaylor/libbacktrace
                        CMAKELISTS_CUSTOM cmake/backtrace.cmake)
            set(_use_backtrace TRUE)
        else()

            # probe for unwind
            file(MAKE_DIRECTORY ${CMAKE_CURRENT_BINARY_DIR}/unwind_test)
            file(WRITE ${CMAKE_CURRENT_BINARY_DIR}/unwind_test.cpp [[
#include <dlfcn.h>
#include <unwind.h>

static _Unwind_Reason_Code unwindCallback(struct _Unwind_Context* context, void* arg)
{
    uintptr_t pc = _Unwind_GetIP(context);
    return _URC_NO_REASON;
}

size_t captureBacktrace(void** buffer, size_t max)
{
    _Unwind_Backtrace(unwindCallback, nullptr);

    return 0;
}
int main() {
    captureBacktrace(nullptr, 0);
    return 0;
}
            ]])

            try_compile(_use_unwind ${CMAKE_CURRENT_BINARY_DIR}/unwind_test/b ${CMAKE_CURRENT_BINARY_DIR}/unwind_test.cpp OUTPUT_VARIABLE _tmp)
        endif ()
    endif ()
endif()

if(_use_backtrace)
    message(STATUS "Stacktrace backend: backtrace")
    aui_link(aui.core PRIVATE backtrace)
    target_compile_definitions(aui.core PRIVATE AUI_USE_BACKTRACE=1)
elseif(_use_unwind)
    message(STATUS "Stacktrace backend: unwind")
    target_compile_definitions(aui.core PRIVATE AUI_USE_UNWIND=1)
elseif(WIN32)
    aui_link(aui.core PRIVATE dbghelp)
    message(STATUS "Stacktrace backend: dbghelp")
else()
    message(STATUS "Stacktrace backend: none")
endif()

if (WIN32)
    aui_link(aui.core PRIVATE kernel32 psapi)
endif()
if (UNIX AND NOT APPLE)
    find_package(Threads REQUIRED)
    aui_link(aui.core PRIVATE Threads::Threads dl)
endif()
if (ANDROID)
    auib_use_system_libs_begin()
    find_library(log-lib log)
    auib_use_system_libs_end()
    aui_link(aui.core PRIVATE ${log-lib})
endif()

aui_link(aui.core PRIVATE ZLIB::ZLIB)

# forward platform info
foreach(_var AUI_PLATFORM_WIN
             AUI_PLATFORM_LINUX
             AUI_PLATFORM_APPLE
             AUI_PLATFORM_MACOS
             AUI_PLATFORM_IOS
             AUI_PLATFORM_ANDROID
             AUI_PLATFORM_UNIX

             AUI_COMPILER_CLANG
             AUI_COMPILER_GCC
             AUI_COMPILER_MSVC
        )
    target_compile_definitions(aui.core PUBLIC ${_var}=${${_var}})
endforeach()


if (AUI_SHARED_PTR_FIND_INSTANCES)
    target_compile_definitions(aui.core PUBLIC AUI_SHARED_PTR_FIND_INSTANCES=1)
endif()


auib_import(fmt https://github.com/fmtlib/fmt
            VERSION 9.1.0
            CMAKE_ARGS -DFMT_TEST=FALSE -DFMT_DOC=FALSE)

auib_import(range-v3 https://github.com/ericniebler/range-v3
<<<<<<< HEAD
            VERSION 0.12.0
            CMAKE_ARGS -DRANGE_V3_DOCS=OFF -DRANGE_V3_TESTS=OFF -DRANGE_V3_EXAMPLES=OFF -DRANGE_V3_PERF=OFF -DRANGE_V3_HEADER_CHECKS=OFF)
=======
        VERSION 0.12.0
        CMAKE_ARGS -DRANGE_V3_DOCS=OFF -DRANGE_V3_TESTS=OFF -DRANGE_V3_EXAMPLES=OFF -DRANGE_V3_PERF=OFF -DRANGE_V3_HEADER_CHECKS=OFF)
>>>>>>> 2f94da94

aui_link(aui.core PUBLIC fmt::fmt-header-only range-v3::range-v3)

if (AUI_PLATFORM_ANDROID)
    target_include_directories(aui.core PUBLIC 3rdparty/cpp_java_glue)
endif()

# segfault functionality
if (NOT MSVC AND AUI_CATCH_UNHANDLED)
    if (AUI_COMPILER_GCC)
        target_compile_options(aui.core PUBLIC -fexceptions -fnon-call-exceptions)
    endif ()
endif()<|MERGE_RESOLUTION|>--- conflicted
+++ resolved
@@ -137,13 +137,8 @@
             CMAKE_ARGS -DFMT_TEST=FALSE -DFMT_DOC=FALSE)
 
 auib_import(range-v3 https://github.com/ericniebler/range-v3
-<<<<<<< HEAD
-            VERSION 0.12.0
-            CMAKE_ARGS -DRANGE_V3_DOCS=OFF -DRANGE_V3_TESTS=OFF -DRANGE_V3_EXAMPLES=OFF -DRANGE_V3_PERF=OFF -DRANGE_V3_HEADER_CHECKS=OFF)
-=======
         VERSION 0.12.0
         CMAKE_ARGS -DRANGE_V3_DOCS=OFF -DRANGE_V3_TESTS=OFF -DRANGE_V3_EXAMPLES=OFF -DRANGE_V3_PERF=OFF -DRANGE_V3_HEADER_CHECKS=OFF)
->>>>>>> 2f94da94
 
 aui_link(aui.core PUBLIC fmt::fmt-header-only range-v3::range-v3)
 
