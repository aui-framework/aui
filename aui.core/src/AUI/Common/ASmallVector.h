--- conflicted
+++ resolved
@@ -12,19 +12,13 @@
 #pragma once
 
 #include <cstddef>
-<<<<<<< HEAD
+#include <functional>
 #include <initializer_list>
-
-#include "ADynamicVector.h"
-#include "AStaticVector.h"
-#include "AUI/Reflect/AReflect.h"
-=======
-#include <functional>
 
 #include "ADynamicVector.h"
 #include "AStaticVector.h"
 #include "AUI/Traits/concepts.h"
->>>>>>> 7c3f5685
+#include "AUI/Reflect/AReflect.h"
 
 /**
  * @brief Vector-like container consisting of few elements on stack and switches to dynamic allocation vector if needed.
@@ -101,7 +95,6 @@
         return *this;
     }
 
-
     ~ASmallVector() noexcept {
         deallocate();
     }
