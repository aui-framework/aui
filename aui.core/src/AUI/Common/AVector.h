--- conflicted
+++ resolved
@@ -271,25 +271,15 @@
     }
 
 
-<<<<<<< HEAD
     AVector<StoredType>& sort() noexcept {
-        std::sort(p::begin(), p::end());
+        std::sort(super::begin(), super::end());
         return *this;
     }
 
     template<typename Comparator>
     AVector<StoredType>& sort(Comparator&& comparator) noexcept {
-        std::sort(p::begin(), p::end(), std::forward<Comparator>(comparator));
-        return *this;
-=======
-    void sort() noexcept {
-        std::sort(super::begin(), super::end());
-    }
-
-    template<typename Comparator>
-    void sort(Comparator&& comparator) noexcept {
         std::sort(super::begin(), super::end(), std::forward<Comparator>(comparator));
->>>>>>> 2f94da94
+        return *this;
     }
 
     /**
@@ -392,8 +382,8 @@
     }
 
     template<aui::predicate<const StoredType&> Predicate>
-    p::iterator findIf(Predicate&& predicate) {
-        return std::find_if(p::begin(), p::end(), std::forward<Predicate>(predicate));
+    super::iterator findIf(Predicate&& predicate) {
+        return std::find_if(super::begin(), super::end(), std::forward<Predicate>(predicate));
     }
 };
 
