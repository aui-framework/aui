/*
 * AUI Framework - Declarative UI toolkit for modern C++20
 * Copyright (C) 2020-2025 Alex2772 and Contributors
 *
 * SPDX-License-Identifier: MPL-2.0
 *
 * This Source Code Form is subject to the terms of the Mozilla Public
 * License, v. 2.0. If a copy of the MPL was not distributed with this
 * file, You can obtain one at http://mozilla.org/MPL/2.0/.
 */

//
// Created by nelonn on 9/4/25.
//

#include "AStringView.h"
#include "AStaticVector.h"

#include <AUI/Common/AByteBuffer.h>
#include <AUI/Common/AStaticVector.h>
#include <simdutf.h>

bool AStringView::contains(char c) const noexcept {
    return contains(AChar(c));
}

bool AStringView::contains(AChar c) const noexcept {
    for (auto it = begin(); it != end(); ++it) {
        if (*it == c) {
            return true;
        }
    }
    return false;
}

bool AStringView::contains(AStringView str) const noexcept {
    if (str.empty()) return true;
    if (str.length() > length()) return false;
    return std::search(bytes().begin(), bytes().end(), str.bytes().begin(), str.bytes().end()) != bytes().end();
}

AByteBuffer AStringView::encode(AStringEncoding encoding) const {
    AByteBuffer bytes;
    if (super::empty()) return bytes;
    switch (encoding) {
        case AStringEncoding::UTF8: {
            bytes.reserve(super::size() + 1);
            bytes.write(super::data(), super::size());
            bytes.data()[bytes.capacity() - 1] = '\0';
        } break;
        case AStringEncoding::UTF16: {
            size_t words = simdutf::utf16_length_from_utf8(super::data(), super::size());
            bytes.reserve((words + 1) * sizeof(char16_t));
            bytes.resize(simdutf::convert_utf8_to_utf16(super::data(), super::size(), reinterpret_cast<char16_t*>(bytes.data())) * sizeof(char16_t));
            reinterpret_cast<char16_t*>(bytes.data())[words] = '\0';
        } break;
        case AStringEncoding::UTF32: {
            size_t words = simdutf::utf32_length_from_utf8(super::data(), super::size());
            bytes.reserve((words + 1) * sizeof(char32_t));
            bytes.resize(simdutf::convert_utf8_to_utf32(super::data(), super::size(), reinterpret_cast<char32_t*>(bytes.data())) * sizeof(char32_t));
            reinterpret_cast<char32_t*>(bytes.data())[words] = '\0';
        } break;
        case AStringEncoding::LATIN1: {
            size_t words = simdutf::latin1_length_from_utf8(super::data(), super::size());
            bytes.reserve(words + 1);
            bytes.resize(simdutf::convert_utf8_to_latin1(super::data(), super::size(), reinterpret_cast<char*>(bytes.data())));
            bytes.data()[bytes.capacity() - 1] = '\0';
        } break;
    }
    return std::move(bytes);
}

std::u16string AStringView::toUtf16() const {
    size_t words = simdutf::utf16_length_from_utf8(super::data(), super::size());
    std::u16string encoded(words, '\0');
    auto size = simdutf::convert_utf8_to_utf16(super::data(), super::size(), encoded.data());
    encoded[words] = '\0';
    encoded.resize(size);
    return std::move(encoded);
}

std::u32string AStringView::toUtf32() const {
    size_t words = simdutf::utf16_length_from_utf8(super::data(), super::size());
    std::u32string encoded(words, U'\0');
    auto size = simdutf::convert_utf8_to_utf32(super::data(), super::size(), encoded.data());
    encoded[words] = '\0';
    encoded.resize(size);
    return std::move(encoded);
}

<<<<<<< HEAD
AStringView AStringView::trimLeft(char symbol) const {
    for (auto i = bytes().begin(); i != bytes().end(); ++i)
    {
        if (*i != symbol)
        {
            return std::string_view{ i, bytes().end() };
        }
    }
    return {};
}
AStringView AStringView::trimRight(char symbol) const {
    for (auto i = bytes().rbegin(); i != bytes().rend(); ++i)
    {
        if (*i != symbol) {
            return std::string_view{ bytes().begin(), i.base() };
        }
    }
    return {};
}
AStringView AStringView::trim(char symbol) const {
    return trimLeft(symbol).trimRight(symbol);
}

AString AStringView::uppercase() const {
    std::string buf = toStdString();
=======
AStringView::size_type AStringView::length() const noexcept {
    return simdutf::count_utf8(super::data(), super::size());
}

AStringView
AStringView::substr(AStringView::size_type pos, AStringView::size_type count) const noexcept {
    auto it = begin();
    for (; it != end() && pos > 0; ++it, --pos);
    auto begin = it;
    for (; it != end() && count > 0; ++it, --count);
    return AStringView(begin.data(), it.data() - begin.data());
}

AString AStringView::uppercase() const {
    std::string buf{bytes()};
>>>>>>> d48e59d5
    {
        auto p = reinterpret_cast<unsigned char *>(buf.data());
        unsigned char* pExtChar = 0;
        while (*p) {
            if ((*p >= 0x61) && (*p <= 0x7a)) // US ASCII
                (*p) -= 0x20;
            else if (*p > 0xc0) {
                pExtChar = p;
                p++;
                switch (*pExtChar) {
                    case 0xc3: // Latin 1
                        if ((*p >= 0xa0)
                            && (*p <= 0xbe)
                            && (*p != 0xb7))
                            (*p) -= 0x20; // US ASCII shift
                        break;
                    case 0xc4: // Latin Exteneded
                        if ((*p >= 0x80)
                            && (*p <= 0xb7)
                            && (*p % 2)) // Odd
                            (*p)--; // Prev char is upr
                        else if ((*p >= 0xb9)
                                 && (*p <= 0xbe)
                                 && (!(*p % 2))) // Even
                            (*p)--; // Prev char is upr
                        else if (*p == 0xbf) {
                            *pExtChar = 0xc5;
                            (*p) = 0x80;
                        }
                        break;
                    case 0xc5: // Latin Exteneded
                        if ((*p >= 0x80)
                            && (*p <= 0x88)
                            && (!(*p % 2))) // Even
                            (*p)--; // Prev char is upr
                        else if ((*p >= 0x8a)
                                 && (*p <= 0xb7)
                                 && (*p % 2)) // Odd
                            (*p)--; // Prev char is upr
                        else if ((*p >= 0xb9)
                                 && (*p <= 0xbe)
                                 && (!(*p % 2))) // Even
                            (*p)--; // Prev char is upr
                        break;
                    case 0xc6: // Latin Exteneded
                        switch (*p) {
                            case 0x83:
                            case 0x85:
                            case 0x88:
                            case 0x8c:
                            case 0x92:
                            case 0x99:
                            case 0xa1:
                            case 0xa3:
                            case 0xa5:
                            case 0xa8:
                            case 0xad:
                            case 0xb0:
                            case 0xb4:
                            case 0xb6:
                            case 0xb9:
                            case 0xbd:
                                (*p)--; // Prev char is upr
                                break;
                            default:
                                break;
                        }
                        break;
                    case 0xc7: // Latin Exteneded
                        if (*p == 0x86)
                            (*p) = 0x84;
                        else if (*p == 0x85)
                            (*p)--; // Prev char is upr
                        else if (*p == 0x89)
                            (*p) = 0x87;
                        else if (*p == 0x88)
                            (*p)--; // Prev char is upr
                        else if (*p == 0x8c)
                            (*p) = 0x8a;
                        else if (*p == 0x8b)
                            (*p)--; // Prev char is upr
                        else if ((*p >= 0x8d)
                                 && (*p <= 0x9c)
                                 && (!(*p % 2))) // Even
                            (*p)--; // Prev char is upr
                        else if ((*p >= 0x9e)
                                 && (*p <= 0xaf)
                                 && (*p % 2)) // Odd
                            (*p)--; // Prev char is upr
                        else if (*p == 0xb3)
                            (*p) = 0xb1;
                        else if (*p == 0xb2)
                            (*p)--; // Prev char is upr
                        else if (*p == 0xb4)
                            (*p)--; // Prev char is upr
                        else if (*p == 0xb8)
                            (*p)--; // Prev char is upr
                        else if (*p == 0xba)
                            (*p)--; // Prev char is upr
                        else if (*p == 0xbc)
                            (*p)--; // Prev char is upr
                        else if (*p == 0xbe)
                            (*p)--; // Prev char is upr
                        break;
                    case 0xc8: // Latin Exteneded
                        if ((*p >= 0x80)
                            && (*p <= 0x9f)
                            && (*p % 2)) // Odd
                            (*p)--; // Prev char is upr
                        else if ((*p >= 0xa2)
                                 && (*p <= 0xb3)
                                 && (*p % 2)) // Odd
                            (*p)--; // Prev char is upr
                        else if (*p == 0xbc)
                            (*p)--; // Prev char is upr
                        break;
                    case 0xcd: // Greek & Coptic
                        switch (*p) {
                            case 0xb1:
                            case 0xb3:
                            case 0xb7:
                                (*p)--; // Prev char is upr
                                break;
                            default:
                                if (*p == 0xbb) {
                                    *pExtChar = 0xcf;
                                    (*p) = 0xbd;
                                }
                                else if (*p == 0xbc) {
                                    *pExtChar = 0xcf;
                                    (*p) = 0xbe;
                                }
                                else if (*p == 0xbd) {
                                    *pExtChar = 0xcf;
                                    (*p) = 0xbf;
                                }
                                break;
                        }
                        break;
                    case 0xce: // Greek & Coptic
                        if (*p == 0xac)
                            (*p) = 0x86;
                        else if (*p == 0xad)
                            (*p) = 0x88;
                        else if (*p == 0xae)
                            (*p) = 0x89;
                        else if (*p == 0xaf)
                            (*p) = 0x8a;
                        else if ((*p >= 0xb1)
                                 && (*p <= 0xbf))
                            (*p) -= 0x20; // US ASCII shift
                        break;
                    case 0xcf: // Greek & Coptic
                        if (*p == 0xb4)
                            (*p) = 0x8f;
                        else if (*p == 0x92)
                            (*p)--; // Prev char is upr
                        else if ((*p >= 0x98)
                                 && (*p <= 0xaf)
                                 && (*p % 2)) // Odd
                            (*p)--; // Prev char is upr
                        else if (*p == 0x91)
                            (*p) = 0xb4;
                        else if (*p == 0xb8)
                            (*p)--; // Prev char is upr
                        else if (*p == 0xb2)
                            (*p) = 0xb9;
                        else if (*p == 0xbc)
                            (*p)--; // Prev char is upr
                        else if (*p == 0x8c) {
                            *pExtChar = 0xce;
                            (*p) = 0x8c;
                        }
                        else if (*p == 0x8d) {
                            *pExtChar = 0xce;
                            (*p) = 0x8e;
                        }
                        else if (*p == 0x8e) {
                            *pExtChar = 0xce;
                            (*p) = 0x8f;
                        }
                        else if ((*p >= 0x80)
                                 && (*p <= 0x8b)
                                 && (*p != 0x82)) {
                            *pExtChar = 0xce;
                            (*p) += 0x20;
                        }
                        else if (*p == 0xb3) {
                            *pExtChar = 0xcd;
                            (*p) = 0xbf;
                        }
                        break;
                    case 0xd0: // Cyrillic
                        if ((*p >= 0xb0)
                            && (*p <= 0xbf))
                            (*p) -= 0x20; // US ASCII shift
                        break;
                    case 0xd1: // Cyrillic supplement
                        if ((*p >= 0x90)
                            && (*p <= 0x9f)) {
                            *pExtChar = 0xd0;
                            (*p) -= 0x10;
                        }
                        else if ((*p >= 0x80)
                                 && (*p <= 0x8f)) {
                            *pExtChar = 0xd0;
                            (*p) += 0x20;
                        }
                        else if ((*p >= 0xa0)
                                 && (*p <= 0xbf)
                                 && (*p % 2)) // Odd
                            (*p)--; // Prev char is upr
                        break;
                    case 0xd2: // Cyrillic supplement
                        if (*p == 0x80)
                            (*p)++; // Prev char is upr
                        else if ((*p >= 0x8a)
                                 && (*p <= 0xbf)
                                 && (*p % 2)) // Odd
                            (*p)--; // Prev char is upr
                        break;
                    case 0xd3: // Cyrillic supplement
                        if ((*p >= 0x81)
                            && (*p <= 0x8e)
                            && (!(*p % 2))) // Even
                            (*p)--; // Prev char is upr
                        else if ((*p >= 0x90)
                                 && (*p <= 0xbf)
                                 && (*p % 2)) // Odd
                            (*p)--; // Prev char is upr
                        break;
                    case 0xd4: // Cyrillic supplement & Armenian
                        if ((*p >= 0x80)
                            && (*p <= 0xaf)
                            && (*p % 2)) // Odd
                            (*p)--; // Prev char is upr
                        break;
                    case 0xd5: // Armenian
                        if ((*p >= 0x80)
                            && (*p <= 0x96)
                            && (*p % 2)) // Odd
                            (*p)--; // Prev char is upr
                        else if ((*p >= 0xa1)
                                 && (*p <= 0xaf)) {
                            *pExtChar = 0xd4;
                            (*p) += 0x10;
                        }
                        break;
                    case 0xe1: // Three byte code
                        pExtChar = p;
                        p++;
                        switch (*pExtChar) {
                            case 0x82: // Georgian
                                break;
                            case 0x83: // Georgian
                                if ((*p >= 0x90)
                                    && (*p <= 0xaf)) {
                                    *pExtChar = 0x82;
                                    (*p) += 0x10;
                                }
                                else if (((*p >= 0xb0)
<<<<<<< HEAD
                                         && ((*p <= 0xb5)
                                             || (*p == 0xb7)))
=======
                                          && ((*p <= 0xb5)
                                              || (*p == 0xb7)))
>>>>>>> d48e59d5
                                         || (*p == 0xbd))
                                    (*p) -= 0x30;
                                break;
                            case 0xb8: // Latin extened
                                if ((*p >= 0x80)
                                    && (*p <= 0xbf)
                                    && (*p % 2)) // Odd
                                    (*p)--; // Prev char is upr
                                break;
                            case 0xb9: // Latin extened
                                if ((*p >= 0x80)
                                    && (*p <= 0xbf)
                                    && (*p % 2)) // Odd
                                    (*p)--; // Prev char is upr
                                break;
                            case 0xba: // Latin extened
                                if ((*p >= 0x80)
                                    && (*p <= 0x94)
                                    && (*p % 2)) // Odd
                                    (*p)--; // Prev char is upr
                                else if ((*p >= 0x9e)
                                         && (*p <= 0xbf)
                                         && (*p % 2)) // Odd
                                    (*p)--; // Prev char is upr
                                break;
                            case 0xbb: // Latin extened
                                if ((*p >= 0x80)
                                    && (*p <= 0xbf)
                                    && (*p % 2)) // Odd
                                    (*p)--; // Prev char is upr
                                break;
                            case 0xbc: // Greek extened
                                if ((*p >= 0x80)
                                    && (*p <= 0x87))
                                    (*p) += 0x08;
                                else if ((*p >= 0x90)
                                         && (*p <= 0x97))
                                    (*p) += 0x08;
                                else if ((*p >= 0xa0)
                                         && (*p <= 0xa7))
                                    (*p) += 0x08;
                                else if ((*p >= 0xb0)
                                         && (*p <= 0x87))
                                    (*p) += 0x08;
                                break;
                            case 0xbd: // Greek extened
                                if ((*p >= 0x80)
                                    && (*p <= 0x87))
                                    (*p) += 0x08;
                                else if ((*p >= 0x90)
                                         && (*p <= 0x97))
                                    (*p) += 0x08;
                                else if ((*p >= 0xa0)
                                         && (*p <= 0xa7))
                                    (*p) += 0x08;
                                else if ((*p >= 0xb0)
                                         && (*p <= 0x87))
                                    (*p) += 0x08;
                                break;
                            case 0xbe: // Greek extened
                                if ((*p >= 0x80)
                                    && (*p <= 0x87))
                                    (*p) += 0x08;
                                else if ((*p >= 0x90)
                                         && (*p <= 0x97))
                                    (*p) += 0x08;
                                else if ((*p >= 0xa0)
                                         && (*p <= 0xa7))
                                    (*p) += 0x08;
                                else if ((*p >= 0xb0)
                                         && (*p <= 0xb1))
                                    (*p) += 0x08;
                                break;
                            case 0xbf: // Greek extened
                                if ((*p >= 0x80)
                                    && (*p <= 0x84))
                                    (*p) += 0x08;
                                else if ((*p >= 0x90)
                                         && (*p <= 0x93))
                                    (*p) += 0x08;
                                else if ((*p >= 0xa0)
                                         && (*p <= 0xa4))
                                    (*p) += 0x08;
                                break;
                            default:
                                break;
                        }
                        break;
                    case 0xf0: // Four byte code
                        pExtChar = p;
                        p++;
                        switch (*pExtChar) {
                            case 0x90:
                                pExtChar = p;
                                p++;
                                switch (*pExtChar) {
                                    case 0x92: // Osage
                                        break;
                                    case 0x93: // Osage
                                        if ((*p >= 0x80)
                                            && (*p <= 0x93))
                                            (*p) += 0x18;
                                        else if ((*p >= 0x98)
                                                 && (*p <= 0xa7)) {
                                            *pExtChar = 0x92;
                                            (*p) += 0x18;
                                        }
                                        break;
                                    default:
                                        break;
                                }
                                break;
                            case 0x9E:
                                pExtChar = p;
                                p++;
                                switch (*pExtChar) {
                                    case 0xA4: // Adlam
                                        if ((*p >= 0xa2)
                                            && (*p <= 0xc3))
                                            (*p) -= 0x22;
                                        break;
                                    default:
                                        break;
                                }
                                break;
                            default:
                                break;
                        }
                        break;
                    default:
                        break;
                }
                pExtChar = 0;
            }
            p++;
        }
    }

    return buf;
}

AString AStringView::lowercase() const {
<<<<<<< HEAD
    std::string buf = toStdString();
=======
    std::string buf{bytes()};
>>>>>>> d48e59d5
    {
        auto p = reinterpret_cast<unsigned char *>(buf.data());
        unsigned char* pExtChar = 0;
        while (*p) {
            if ((*p >= 0x41) && (*p <= 0x5a)) // US ASCII
                (*p) += 0x20;
            else if (*p > 0xc0) {
                pExtChar = p;
                p++;
                switch (*pExtChar) {
                    case 0xc3: // Latin 1
                        if ((*p >= 0x80)
                            && (*p <= 0x9e)
                            && (*p != 0x97))
                            (*p) += 0x20; // US ASCII shift
                        break;
                    case 0xc4: // Latin Exteneded
                        if ((*p >= 0x80)
                            && (*p <= 0xb7)
                            && (!(*p % 2))) // Even
                            (*p)++; // Next char is lwr
                        else if ((*p >= 0xb9)
                                 && (*p <= 0xbe)
                                 && (*p % 2)) // Odd
                            (*p)++; // Next char is lwr
                        else if (*p == 0xbf) {
                            *pExtChar = 0xc5;
                            (*p) = 0x80;
                        }
                        break;
                    case 0xc5: // Latin Exteneded
                        if ((*p >= 0x80)
                            && (*p <= 0x88)
                            && (*p % 2)) // Odd
                            (*p)++; // Next char is lwr
                        else if ((*p >= 0x8a)
                                 && (*p <= 0xb7)
                                 && (!(*p % 2))) // Even
                            (*p)++; // Next char is lwr
                        else if ((*p >= 0xb9)
                                 && (*p <= 0xbe)
                                 && (*p % 2)) // Odd
                            (*p)++; // Next char is lwr
                        break;
                    case 0xc6: // Latin Exteneded
                        switch (*p) {
                            case 0x82:
                            case 0x84:
                            case 0x87:
                            case 0x8b:
                            case 0x91:
                            case 0x98:
                            case 0xa0:
                            case 0xa2:
                            case 0xa4:
                            case 0xa7:
                            case 0xac:
                            case 0xaf:
                            case 0xb3:
                            case 0xb5:
                            case 0xb8:
                            case 0xbc:
                                (*p)++; // Next char is lwr
                                break;
                            default:
                                break;
                        }
                        break;
                    case 0xc7: // Latin Exteneded
                        if (*p == 0x84)
                            (*p) = 0x86;
                        else if (*p == 0x85)
                            (*p)++; // Next char is lwr
                        else if (*p == 0x87)
                            (*p) = 0x89;
                        else if (*p == 0x88)
                            (*p)++; // Next char is lwr
                        else if (*p == 0x8a)
                            (*p) = 0x8c;
                        else if (*p == 0x8b)
                            (*p)++; // Next char is lwr
                        else if ((*p >= 0x8d)
                                 && (*p <= 0x9c)
                                 && (*p % 2)) // Odd
                            (*p)++; // Next char is lwr
                        else if ((*p >= 0x9e)
                                 && (*p <= 0xaf)
                                 && (!(*p % 2))) // Even
                            (*p)++; // Next char is lwr
                        else if (*p == 0xb1)
                            (*p) = 0xb3;
                        else if (*p == 0xb2)
                            (*p)++; // Next char is lwr
                        else if (*p == 0xb4)
                            (*p)++; // Next char is lwr
                        else if (*p == 0xb8)
                            (*p)++; // Next char is lwr
                        else if (*p == 0xba)
                            (*p)++; // Next char is lwr
                        else if (*p == 0xbc)
                            (*p)++; // Next char is lwr
                        else if (*p == 0xbe)
                            (*p)++; // Next char is lwr
                        break;
                    case 0xc8: // Latin Exteneded
                        if ((*p >= 0x80)
                            && (*p <= 0x9f)
                            && (!(*p % 2))) // Even
                            (*p)++; // Next char is lwr
                        else if ((*p >= 0xa2)
                                 && (*p <= 0xb3)
                                 && (!(*p % 2))) // Even
                            (*p)++; // Next char is lwr
                        else if (*p == 0xbb)
                            (*p)++; // Next char is lwr
                        break;
                    case 0xcd: // Greek & Coptic
                        switch (*p) {
                            case 0xb0:
                            case 0xb2:
                            case 0xb6:
                                (*p)++; // Next char is lwr
                                break;
                            default:
                                if (*p == 0xbf) {
                                    *pExtChar = 0xcf;
                                    (*p) = 0xb3;
                                }
                                break;
                        }
                        break;
                    case 0xce: // Greek & Coptic
                        if (*p == 0x86)
                            (*p) = 0xac;
                        else if (*p == 0x88)
                            (*p) = 0xad;
                        else if (*p == 0x89)
                            (*p) = 0xae;
                        else if (*p == 0x8a)
                            (*p) = 0xaf;
                        else if (*p == 0x8c) {
                            *pExtChar = 0xcf;
                            (*p) = 0x8c;
                        }
                        else if (*p == 0x8e) {
                            *pExtChar = 0xcf;
                            (*p) = 0x8d;
                        }
                        else if (*p == 0x8f) {
                            *pExtChar = 0xcf;
                            (*p) = 0x8e;
                        }
                        else if ((*p >= 0x91)
                                 && (*p <= 0x9f))
                            (*p) += 0x20; // US ASCII shift
                        else if ((*p >= 0xa0)
                                 && (*p <= 0xab)
                                 && (*p != 0xa2)) {
                            *pExtChar = 0xcf;
                            (*p) -= 0x20;
                        }
                        break;
                    case 0xcf: // Greek & Coptic
                        if (*p == 0x8f)
                            (*p) = 0xb4;
                        else if (*p == 0x91)
                            (*p)++; // Next char is lwr
                        else if ((*p >= 0x98)
                                 && (*p <= 0xaf)
                                 && (!(*p % 2))) // Even
                            (*p)++; // Next char is lwr
                        else if (*p == 0xb4)
                            (*p) = 0x91;
                        else if (*p == 0xb7)
                            (*p)++; // Next char is lwr
                        else if (*p == 0xb9)
                            (*p) = 0xb2;
                        else if (*p == 0xbb)
                            (*p)++; // Next char is lwr
                        else if (*p == 0xbd) {
                            *pExtChar = 0xcd;
                            (*p) = 0xbb;
                        }
                        else if (*p == 0xbe) {
                            *pExtChar = 0xcd;
                            (*p) = 0xbc;
                        }
                        else if (*p == 0xbf) {
                            *pExtChar = 0xcd;
                            (*p) = 0xbd;
                        }

                        break;
                    case 0xd0: // Cyrillic
                        if ((*p >= 0x80)
                            && (*p <= 0x8f)) {
                            *pExtChar = 0xd1;
                            (*p) += 0x10;
                        }
                        else if ((*p >= 0x90)
                                 && (*p <= 0x9f))
                            (*p) += 0x20; // US ASCII shift
                        else if ((*p >= 0xa0)
                                 && (*p <= 0xaf)) {
                            *pExtChar = 0xd1;
                            (*p) -= 0x20;
                        }
                        break;
                    case 0xd1: // Cyrillic supplement
                        if ((*p >= 0xa0)
                            && (*p <= 0xbf)
                            && (!(*p % 2))) // Even
                            (*p)++; // Next char is lwr
                        break;
                    case 0xd2: // Cyrillic supplement
                        if (*p == 0x80)
                            (*p)++; // Next char is lwr
                        else if ((*p >= 0x8a)
                                 && (*p <= 0xbf)
                                 && (!(*p % 2))) // Even
                            (*p)++; // Next char is lwr
                        break;
                    case 0xd3: // Cyrillic supplement
                        if ((*p >= 0x81)
                            && (*p <= 0x8e)
                            && (*p % 2)) // Odd
                            (*p)++; // Next char is lwr
                        else if ((*p >= 0x90)
                                 && (*p <= 0xbf)
                                 && (!(*p % 2))) // Even
                            (*p)++; // Next char is lwr
                        break;
                    case 0xd4: // Cyrillic supplement & Armenian
                        if ((*p >= 0x80)
                            && (*p <= 0xaf)
                            && (!(*p % 2))) // Even
                            (*p)++; // Next char is lwr
                        else if ((*p >= 0xb1)
                                 && (*p <= 0xbf)) {
                            *pExtChar = 0xd5;
                            (*p) -= 0x10;
                        }
                        break;
                    case 0xd5: // Armenian
                        if ((*p >= 0x80)
                            && (*p <= 0x96)
                            && (!(*p % 2))) // Even
                            (*p)++; // Next char is lwr
                        break;
                    case 0xe1: // Three byte code
                        pExtChar = p;
                        p++;
                        switch (*pExtChar) {
                            case 0x82: // Georgian
                                if ((*p >= 0xa0)
                                    && (*p <= 0xbf)) {
                                    *pExtChar = 0x83;
                                    (*p) -= 0x10;
                                }
                                break;
                            case 0x83: // Georgian
                                if (((*p >= 0x80)
<<<<<<< HEAD
                                    && ((*p <= 0x85)
                                        || (*p == 0x87)))
=======
                                     && ((*p <= 0x85)
                                         || (*p == 0x87)))
>>>>>>> d48e59d5
                                    || (*p == 0x8d))
                                    (*p) += 0x30;
                                break;
                            case 0xb8: // Latin extened
                                if ((*p >= 0x80)
                                    && (*p <= 0xbf)
                                    && (!(*p % 2))) // Even
                                    (*p)++; // Next char is lwr
                                break;
                            case 0xb9: // Latin extened
                                if ((*p >= 0x80)
                                    && (*p <= 0xbf)
                                    && (!(*p % 2))) // Even
                                    (*p)++; // Next char is lwr
                                break;
                            case 0xba: // Latin extened
                                if ((*p >= 0x80)
                                    && (*p <= 0x94)
                                    && (!(*p % 2))) // Even
                                    (*p)++; // Next char is lwr
                                else if ((*p >= 0x9e)
                                         && (*p <= 0xbf)
                                         && (!(*p % 2))) // Even
                                    (*p)++; // Next char is lwr
                                break;
                            case 0xbb: // Latin extened
                                if ((*p >= 0x80)
                                    && (*p <= 0xbf)
                                    && (!(*p % 2))) // Even
                                    (*p)++; // Next char is lwr
                                break;
                            case 0xbc: // Greek extened
                                if ((*p >= 0x88)
                                    && (*p <= 0x8f))
                                    (*p) -= 0x08;
                                else if ((*p >= 0x98)
                                         && (*p <= 0x9f))
                                    (*p) -= 0x08;
                                else if ((*p >= 0xa8)
                                         && (*p <= 0xaf))
                                    (*p) -= 0x08;
                                else if ((*p >= 0xb8)
                                         && (*p <= 0x8f))
                                    (*p) -= 0x08;
                                break;
                            case 0xbd: // Greek extened
                                if ((*p >= 0x88)
                                    && (*p <= 0x8d))
                                    (*p) -= 0x08;
                                else if ((*p >= 0x98)
                                         && (*p <= 0x9f))
                                    (*p) -= 0x08;
                                else if ((*p >= 0xa8)
                                         && (*p <= 0xaf))
                                    (*p) -= 0x08;
                                else if ((*p >= 0xb8)
                                         && (*p <= 0x8f))
                                    (*p) -= 0x08;
                                break;
                            case 0xbe: // Greek extened
                                if ((*p >= 0x88)
                                    && (*p <= 0x8f))
                                    (*p) -= 0x08;
                                else if ((*p >= 0x98)
                                         && (*p <= 0x9f))
                                    (*p) -= 0x08;
                                else if ((*p >= 0xa8)
                                         && (*p <= 0xaf))
                                    (*p) -= 0x08;
                                else if ((*p >= 0xb8)
                                         && (*p <= 0xb9))
                                    (*p) -= 0x08;
                                break;
                            case 0xbf: // Greek extened
                                if ((*p >= 0x88)
                                    && (*p <= 0x8c))
                                    (*p) -= 0x08;
                                else if ((*p >= 0x98)
                                         && (*p <= 0x9b))
                                    (*p) -= 0x08;
                                else if ((*p >= 0xa8)
                                         && (*p <= 0xac))
                                    (*p) -= 0x08;
                                break;
                            default:
                                break;
                        }
                        break;
                    case 0xf0: // Four byte code
                        pExtChar = p;
                        p++;
                        switch (*pExtChar) {
                            case 0x90:
                                pExtChar = p;
                                p++;
                                switch (*pExtChar) {
                                    case 0x92: // Osage
                                        if ((*p >= 0xb0)
                                            && (*p <= 0xbf)) {
                                            *pExtChar = 0x93;
                                            (*p) -= 0x18;
                                        }
                                        break;
                                    case 0x93: // Osage
                                        if ((*p >= 0x80)
                                            && (*p <= 0x93))
                                            (*p) += 0x18;
                                        break;
                                    default:
                                        break;
                                }
                                break;
                            default:
                                break;
                        }
                        break;
                    case 0x9E:
                        pExtChar = p;
                        p++;
                        switch (*pExtChar) {
                            case 0xA4: // Adlam
                                if ((*p >= 0x80)
                                    && (*p <= 0xA1))
                                    (*p) += 0x22;
                                break;
                            default:
                                break;
                        }
                        break;
                    default:
                        break;
                }
                pExtChar = 0;
            }
            p++;
        }
    }

    return buf;
}

<<<<<<< HEAD
AStringVector AStringView::split(AChar c) const {
    if (empty()) {
        return {};
    }
    auto utf8c = c.toUtf8();
    if (utf8c.empty()) return {};
    std::string separator_utf8(utf8c.begin(), utf8c.end());
    AStringVector result;
    result.reserve(length() / 10);
    for (size_type s = 0;;) {
        auto next = super::find(separator_utf8, s);
        if (next == npos) {
            result << substr(s);
            break;
        }

        result << substr(s, next - s);
        s = next + separator_utf8.length();
    }
    return result;
}

bool AStringView::toBool() const {
    return sizeBytes() == 4 && lowercase() == "true";
}

=======
>>>>>>> d48e59d5
template<typename T>
static AOptional<T> toNumber(std::string_view str) noexcept {
    if (str.empty()) return std::nullopt;
    T value = 0;
    T prevValue = 0;
    bool negative = false;

    if constexpr (std::is_integral_v<T>) {
        if (str.starts_with("0x") || str.starts_with("0X")) {
            // hex
            for (auto c : str.substr(2)) {
                value *= 16;
                if (value < prevValue) { // overflow check
                    return std::nullopt;
                }
                prevValue = value;
                if (c >= '0' && c <= '9') {
                    value += c - '0';
                } else if (c >= 'a' && c <= 'f') {
                    value += (c - 'a') + 10;
                } else if (c >= 'A' && c <= 'F') {
                    value += (c - 'A') + 10;
                } else {
                    return std::nullopt;
                }
            }
        } else {
            auto i = str.begin();
            if (*i == '-') {
                negative = true;
                ++i;
            }
            if (i == str.end()) return std::nullopt;
            for (; i != str.end(); ++i) {
                auto c = *i;
                if (c >= '0' && c <= '9') {
                    value *= 10;
                    if (value < prevValue) { // overflow check
                        return std::nullopt;
                    }
                    prevValue = value;
                    value += c - '0';
                } else {
                    return std::nullopt;
                }
            }
        }
    } else if constexpr (std::is_floating_point_v<T>) {
        bool fractionalPart = false;
        double fractionalPower = 0.1;

        auto i = str.begin();
        if (*i == '-') {
            negative = true;
            ++i;
        }
        for (; i != str.end(); ++i) {
            auto c = *i;
            if (c >= '0' && c <= '9') {
                T digitValue = c - '0';
                if (fractionalPart) {
                    value += digitValue * fractionalPower;
                    fractionalPower *= 0.1;
                } else {
                    value *= 10;
                    value += digitValue;
                }
            } else if (c == '.') {
                if (fractionalPart) {
                    return std::nullopt;
                }
                fractionalPart = true;
            } else {
                return std::nullopt;
            }
        }
    }

    return negative ? -value : value;
}

AOptional<int32_t> AStringView::toInt() const noexcept {
<<<<<<< HEAD
    return ::toNumber<int32_t>(*this);
}

AOptional<int64_t> AStringView::toLong() const noexcept {
    return ::toNumber<int64_t>(*this);
}

AOptional<uint32_t> AStringView::toUInt() const noexcept {
    return ::toNumber<uint32_t>(*this);
}

AOptional<uint64_t> AStringView::toULong() const noexcept {
    return ::toNumber<uint64_t>(*this);
}

AOptional<float> AStringView::toFloat() const noexcept {
    return ::toNumber<float>(*this);
=======
    return ::toNumber<int32_t>(bytes());
}

AOptional<int64_t> AStringView::toLong() const noexcept {
    return ::toNumber<int64_t>(bytes());
}

AOptional<uint32_t> AStringView::toUInt() const noexcept {
    return ::toNumber<uint32_t>(bytes());
}

AOptional<uint64_t> AStringView::toULong() const noexcept {
    return ::toNumber<uint64_t>(bytes());
}

AOptional<float> AStringView::toFloat() const noexcept {
    return ::toNumber<float>(bytes());
>>>>>>> d48e59d5
}

AOptional<double> AStringView::toDouble() const noexcept {
    return ::toNumber<double>(*this);
}

<<<<<<< HEAD
=======

>>>>>>> d48e59d5
AOptional<int> AStringView::toNumber(aui::ranged_number<int, 2, 36> base) const noexcept {
    int result = 0;
    const auto NUMBER_LAST = std::min(int('0' + int(base) - 1), int('9'));
    const auto LETTER_LAST = 'a' + int(base) - 11;
    const auto LETTER_LAST_CAPITAL = 'A' + int(base) - 11;
    for (auto c : *this) {
        if (c >= '0' && c <= NUMBER_LAST) {
            result = result * base + (c - '0');
            continue;
        }

        if (int(base) > 10) {
            if (c >= 'a' && c <= LETTER_LAST) {
                result = result * base + (c - 'a' + 10);
                continue;
            }

            if (c >= 'A' && c <= LETTER_LAST_CAPITAL) {
                result = result * base + (c - 'A' + 10);
                continue;
            }
        }
        return std::nullopt;
    }

    return result;
}

<<<<<<< HEAD
=======
bool AStringView::toBool() const {
    return sizeBytes() == 4 && lowercase() == "true";
}

AStringView AStringView::trimLeft(AChar symbol) const {
    for (auto i = begin(); i != end(); ++i)
    {
        if (*i != symbol)
        {
            return AStringView(i.data(), end().data() - i.data());
        }
    }
    return {};
}

AStringView AStringView::trimRight(AChar symbol) const {
    for (auto i = rbegin(); i != rend(); ++i)
    {
        if (*i != AChar(symbol))
        {
            return std::string_view(data(), i.base().data() - data());
        }
    }
    return {};
}

AStringVector AStringView::split(AChar c) const {
    if (empty()) {
        return {};
    }
    auto utf8c = c.toUtf8();
    if (utf8c.empty()) return {};
    std::string separator_utf8(utf8c.begin(), utf8c.end());
    AStringVector result;
    result.reserve(length() / 10);
    for (size_type s = 0;;) {
        auto next = super::find(separator_utf8, s);
        if (next == npos) {
            result << substr(s);
            break;
        }

        result << substr(s, next - s);
        s = next + separator_utf8.length();
    }
    return result;
}

AString AStringView::removedAll(AChar c) {
    AString copy{*this};
    copy.removeAll(c);
    return copy;
}

>>>>>>> d48e59d5
#if AUI_PLATFORM_WIN
namespace aui::win32 {
std::wstring toWchar(AStringView str) {
    static_assert(sizeof(wchar_t) == sizeof(char16_t), "wchar_t size must be same as char16_t");
    size_t words = simdutf::utf16_length_from_utf8(str.data(), str.sizeBytes());
    std::wstring encoded(words, L'\0');
    auto size = simdutf::convert_utf8_to_utf16(str.data(), str.sizeBytes(), reinterpret_cast<char16_t*>(encoded.data()));
    encoded[words] = '\0';
    encoded.resize(size);
    return std::move(encoded);
}
}
#endif<|MERGE_RESOLUTION|>--- conflicted
+++ resolved
@@ -17,7 +17,6 @@
 #include "AStaticVector.h"
 
 #include <AUI/Common/AByteBuffer.h>
-#include <AUI/Common/AStaticVector.h>
 #include <simdutf.h>
 
 bool AStringView::contains(char c) const noexcept {
@@ -88,33 +87,6 @@
     return std::move(encoded);
 }
 
-<<<<<<< HEAD
-AStringView AStringView::trimLeft(char symbol) const {
-    for (auto i = bytes().begin(); i != bytes().end(); ++i)
-    {
-        if (*i != symbol)
-        {
-            return std::string_view{ i, bytes().end() };
-        }
-    }
-    return {};
-}
-AStringView AStringView::trimRight(char symbol) const {
-    for (auto i = bytes().rbegin(); i != bytes().rend(); ++i)
-    {
-        if (*i != symbol) {
-            return std::string_view{ bytes().begin(), i.base() };
-        }
-    }
-    return {};
-}
-AStringView AStringView::trim(char symbol) const {
-    return trimLeft(symbol).trimRight(symbol);
-}
-
-AString AStringView::uppercase() const {
-    std::string buf = toStdString();
-=======
 AStringView::size_type AStringView::length() const noexcept {
     return simdutf::count_utf8(super::data(), super::size());
 }
@@ -130,7 +102,6 @@
 
 AString AStringView::uppercase() const {
     std::string buf{bytes()};
->>>>>>> d48e59d5
     {
         auto p = reinterpret_cast<unsigned char *>(buf.data());
         unsigned char* pExtChar = 0;
@@ -392,13 +363,8 @@
                                     (*p) += 0x10;
                                 }
                                 else if (((*p >= 0xb0)
-<<<<<<< HEAD
-                                         && ((*p <= 0xb5)
-                                             || (*p == 0xb7)))
-=======
                                           && ((*p <= 0xb5)
                                               || (*p == 0xb7)))
->>>>>>> d48e59d5
                                          || (*p == 0xbd))
                                     (*p) -= 0x30;
                                 break;
@@ -541,11 +507,7 @@
 }
 
 AString AStringView::lowercase() const {
-<<<<<<< HEAD
-    std::string buf = toStdString();
-=======
     std::string buf{bytes()};
->>>>>>> d48e59d5
     {
         auto p = reinterpret_cast<unsigned char *>(buf.data());
         unsigned char* pExtChar = 0;
@@ -808,13 +770,8 @@
                                 break;
                             case 0x83: // Georgian
                                 if (((*p >= 0x80)
-<<<<<<< HEAD
-                                    && ((*p <= 0x85)
-                                        || (*p == 0x87)))
-=======
                                      && ((*p <= 0x85)
                                          || (*p == 0x87)))
->>>>>>> d48e59d5
                                     || (*p == 0x8d))
                                     (*p) += 0x30;
                                 break;
@@ -956,35 +913,6 @@
     return buf;
 }
 
-<<<<<<< HEAD
-AStringVector AStringView::split(AChar c) const {
-    if (empty()) {
-        return {};
-    }
-    auto utf8c = c.toUtf8();
-    if (utf8c.empty()) return {};
-    std::string separator_utf8(utf8c.begin(), utf8c.end());
-    AStringVector result;
-    result.reserve(length() / 10);
-    for (size_type s = 0;;) {
-        auto next = super::find(separator_utf8, s);
-        if (next == npos) {
-            result << substr(s);
-            break;
-        }
-
-        result << substr(s, next - s);
-        s = next + separator_utf8.length();
-    }
-    return result;
-}
-
-bool AStringView::toBool() const {
-    return sizeBytes() == 4 && lowercase() == "true";
-}
-
-=======
->>>>>>> d48e59d5
 template<typename T>
 static AOptional<T> toNumber(std::string_view str) noexcept {
     if (str.empty()) return std::nullopt;
@@ -1067,25 +995,6 @@
 }
 
 AOptional<int32_t> AStringView::toInt() const noexcept {
-<<<<<<< HEAD
-    return ::toNumber<int32_t>(*this);
-}
-
-AOptional<int64_t> AStringView::toLong() const noexcept {
-    return ::toNumber<int64_t>(*this);
-}
-
-AOptional<uint32_t> AStringView::toUInt() const noexcept {
-    return ::toNumber<uint32_t>(*this);
-}
-
-AOptional<uint64_t> AStringView::toULong() const noexcept {
-    return ::toNumber<uint64_t>(*this);
-}
-
-AOptional<float> AStringView::toFloat() const noexcept {
-    return ::toNumber<float>(*this);
-=======
     return ::toNumber<int32_t>(bytes());
 }
 
@@ -1103,17 +1012,13 @@
 
 AOptional<float> AStringView::toFloat() const noexcept {
     return ::toNumber<float>(bytes());
->>>>>>> d48e59d5
 }
 
 AOptional<double> AStringView::toDouble() const noexcept {
     return ::toNumber<double>(*this);
 }
 
-<<<<<<< HEAD
-=======
-
->>>>>>> d48e59d5
+
 AOptional<int> AStringView::toNumber(aui::ranged_number<int, 2, 36> base) const noexcept {
     int result = 0;
     const auto NUMBER_LAST = std::min(int('0' + int(base) - 1), int('9'));
@@ -1142,8 +1047,6 @@
     return result;
 }
 
-<<<<<<< HEAD
-=======
 bool AStringView::toBool() const {
     return sizeBytes() == 4 && lowercase() == "true";
 }
@@ -1198,7 +1101,6 @@
     return copy;
 }
 
->>>>>>> d48e59d5
 #if AUI_PLATFORM_WIN
 namespace aui::win32 {
 std::wstring toWchar(AStringView str) {
