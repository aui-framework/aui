/*
 * AUI Framework - Declarative UI toolkit for modern C++20
 * Copyright (C) 2020-2025 Alex2772 and Contributors
 *
 * SPDX-License-Identifier: MPL-2.0
 *
 * This Source Code Form is subject to the terms of the Mozilla Public
 * License, v. 2.0. If a copy of the MPL was not distributed with this
 * file, You can obtain one at http://mozilla.org/MPL/2.0/.
 */

#pragma once

#include <algorithm>
#include <string>
#include <string_view>
#include <iostream>
#include <AUI/Core.h>
#include <AUI/Traits/values.h>
#include <AUI/Common/ASet.h>
#include <AUI/Common/AUtf8.h>
#include <AUI/Common/AStringView.h>
#include <optional>
#include <span>
#include <concepts>
#include <fmt/core.h>
#if AUI_PLATFORM_ANDROID
#include <range/v3/all.hpp>
#endif

class API_AUI_CORE AUtf8MutableIterator {
public:
    using iterator_category = std::bidirectional_iterator_tag;
    using value_type = AChar;
    using difference_type = std::ptrdiff_t;
    using pointer = const AChar*;
    using reference = AChar;

private:
    AString* string_;
    size_t byte_pos_;

    size_t getCurrentCharByteLength() const noexcept;

    static size_t getEncodedByteLength(char32_t codepoint) noexcept;

    static size_t encodeUtf8(char32_t codepoint, char* buffer) noexcept;

public:
    AUtf8MutableIterator() noexcept;
    AUtf8MutableIterator(AString* str, size_t pos) noexcept;

    /**
     * @brief Dereference operator - returns current character
     */
    AChar operator*() const noexcept;

    /**
     * @brief Assignment operator - replaces current character
     * @param c The character to assign at current position
     * @return Reference to this iterator
     */
    AUtf8MutableIterator& operator=(AChar c);

    /**
     * @brief Pre-increment operator
     */
    AUtf8MutableIterator& operator++() noexcept;

    /**
     * @brief Post-increment operator
     */
    AUtf8MutableIterator operator++(int) noexcept;

    /**
     * @brief Pre-decrement operator
     */
    AUtf8MutableIterator& operator--() noexcept;

    /**
     * @brief Post-decrement operator
     */
    AUtf8MutableIterator operator--(int) noexcept;

    /**
     * @brief Advance this iterator by n characters forward (in-place)
     * @param n Number of characters to advance (can be negative for backward movement)
     * @return Reference to this iterator
     */
    AUtf8MutableIterator& operator+=(int n) noexcept;

    AUtf8MutableIterator& operator-=(int n) noexcept {
        return *this += (-n);
    }

    AUtf8MutableIterator operator+(int n) const noexcept {
        AUtf8MutableIterator result = *this;
        result += n;
        return result;
    }

    AUtf8MutableIterator operator-(int n) const noexcept {
        AUtf8MutableIterator result = *this;
        result -= n;
        return result;
    }

    /**
     * @brief Equality comparison
     */
    bool operator==(const AUtf8MutableIterator& other) const noexcept;

    /**
     * @brief Inequality comparison
     */
    bool operator!=(const AUtf8MutableIterator& other) const noexcept;

    /**
     * @brief Get current byte position
     */
    size_t getBytePos() const noexcept;

    /**
     * @brief Get pointer to the string
     */
    AString* getString() const noexcept;

    /**
     * @brief Convert to const iterator
     */
    operator AUtf8ConstIterator() const noexcept;

    difference_type operator-(const AUtf8MutableIterator& other) const noexcept;

    bool operator<(const AUtf8MutableIterator& other) const noexcept {
        return byte_pos_ < other.byte_pos_;
    }

    bool operator<=(const AUtf8MutableIterator& other) const noexcept {
        return byte_pos_ <= other.byte_pos_;
    }

    bool operator>(const AUtf8MutableIterator& other) const noexcept {
        return byte_pos_ > other.byte_pos_;
    }

    bool operator>=(const AUtf8MutableIterator& other) const noexcept {
        return byte_pos_ >= other.byte_pos_;
    }
};

class API_AUI_CORE AByteBuffer;
class API_AUI_CORE AByteBufferView;

/**
 * @brief Represents a UTF-8 string.
 * @ingroup core
 * @details
 * AString stores a sequence of 8-bit integers representing UTF-8 code units. Each Unicode character
 * (codepoint) is encoded using 1-4 consecutive code units, supporting the full Unicode standard.
 *
 * Unicode provides comprehensive support for international writing systems and symbols.
 *
 * For non-owning version of AString, see [AStringView].
 */
class API_AUI_CORE AString: public std::string {
private:
    friend struct std::hash<AString>;
    using super = std::string;

public:

    using value_type = super::value_type;
    using bytes_type = super;

    using iterator = AUtf8MutableIterator;
    using const_iterator = AUtf8ConstIterator;
    using reverse_iterator = AUtf8ConstReverseIterator;
    using const_reverse_iterator = AUtf8ConstReverseIterator;

    auto constexpr static NPOS = super::npos;

    static AString numberHex(int i);

    template<typename T, std::enable_if_t<std::is_integral_v<std::decay_t<T>> || std::is_floating_point_v<std::decay_t<T>>, int> = 0>
    static AString number(T i) noexcept {
        if constexpr (std::is_same_v<bool, std::decay_t<T>>) {
            if (i) return "true";
            return "false";
        } else {
            auto v = std::to_string(i);
            if constexpr (std::is_floating_point_v<T>) {
                // remove trailing zeros
                v.erase(v.find_last_not_of('0') + 1, std::string::npos);
                v.erase(v.find_last_not_of('.') + 1, std::string::npos);
            }
            return v;
        }
    }

    static constexpr auto TO_NUMBER_BASE_BIN = AStringView::TO_NUMBER_BASE_BIN;
    static constexpr auto TO_NUMBER_BASE_OCT = AStringView::TO_NUMBER_BASE_OCT;
    static constexpr auto TO_NUMBER_BASE_DEC = AStringView::TO_NUMBER_BASE_DEC;
    static constexpr auto TO_NUMBER_BASE_HEX = AStringView::TO_NUMBER_BASE_HEX;

    template<class T>
    constexpr static size_type strLength(const T* str) noexcept {
        if (str == nullptr) {
            return 0;
        }
        size_type length = 0;
        while (str[length] != T()) {
            ++length;
        }
        return length;
    }

    static AString fromUtf8(std::string_view buffer);
    static AString fromUtf8(AByteBufferView buffer);
    static AString fromUtf8(const char* str);
    static AString fromUtf16(std::u16string_view buffer);
    static AString fromUtf32(std::u32string_view buffer);
    static AString fromLatin1(std::string_view buffer);
    static AString fromLatin1(const char* str);

    AString();

    AString(const AString& other);

    AString(AString&& other) noexcept;

    AString(AByteBufferView buffer, AStringEncoding encoding);

    AString(std::span<const std::byte> bytes, AStringEncoding encoding);

    AString(super::const_iterator begin, super::const_iterator end);

    AString(const_iterator begin, const_iterator end);

    template <typename InputIterator>
#if AUI_PLATFORM_ANDROID
    requires std::is_same_v<ranges::iter_value_t<InputIterator>, AChar>
#else
    requires std::is_same_v<std::iter_value_t<InputIterator>, AChar>
#endif
    AString(InputIterator first, InputIterator last) {
        auto count = std::distance(first, last);
        if (count > 0) {
            reserve(count);
        }
        for (auto it = first; it != last; ++it) {
            push_back(*it);
        }
    }

    AString(const char* utf8_bytes, size_type length);

    AString(const char* begin, const char* end);

    AString(const char* utf8_bytes) : AString(utf8_bytes, strLength(utf8_bytes)) {}

    AString(const char8_t* utf8_bytes, size_type length) : AString(pointer_cast<char>(utf8_bytes), length) {}

    AString(const char8_t* utf8_bytes) : AString(utf8_bytes, strLength(utf8_bytes)) {}

    AString(std::u8string_view utf8_string) : AString(utf8_string.data(), utf8_string.size()) {}

    AString(const char16_t* utf16_bytes, size_type length);

    AString(const char16_t* utf16_bytes) : AString(utf16_bytes, strLength(utf16_bytes)) {}

    AString(std::u16string_view utf16_string) : AString(utf16_string.data(), utf16_string.size()) {}

    AString(const char32_t* utf32_bytes, size_type length);

    AString(const char32_t* utf32_bytes) : AString(utf32_bytes, strLength(utf32_bytes)) {}

    AString(std::u32string_view utf32_string) : AString(utf32_string.data(), utf32_string.size()) {}

    AString(AStringView view);

    AString(std::string_view view);

    AString(const super& other);

    AString(super&& other);

    AString(AChar c);

    AString(size_type n, AChar c);
    
    AString(size_type n, char32_t c) : AString(n, AChar(c)) {}

    AString(size_type n, char16_t c) : AString(n, AChar(c)) {}

    AString(size_type n, char c) : AString(n, AChar(c)) {}

    AString(std::initializer_list<AChar> il) {
        reserve(il.size());
        for (AChar c : il) {
            push_back(c);
        }
    }

    ~AString() = default;

    using super::push_back;

    void push_back(AChar c) noexcept;

    void insert(size_type pos, AChar c);

    void insert(size_type pos, AStringView str);

    /**
     * @brief Encodes the string into a null-terminated byte buffer using the specified encoding.
     * @sa bytes, toUtf16, toUtf32
     */
    AByteBuffer encode(AStringEncoding encoding) const;

    /**
     * @brief Encodes the UTF-8 string into a UTF-16 string
     * @sa bytes, encode
     */
    std::u16string toUtf16() const {
        return view().toUtf16();
    }

    /**
     * @brief Encodes the UTF-8 string into a UTF-32 string
     * @sa bytes, encode
     */
    std::u32string toUtf32() const {
        return view().toUtf32();
    }

    /**
     * @brief Returns a view of the raw UTF-8 encoded byte data.
     * @sa encode
     */
    constexpr bytes_type& bytes() noexcept {
        return *this;
    }

    /**
     * @brief Returns a view of the raw UTF-8 encoded byte data.
     * @sa encode
     */
    constexpr const bytes_type& bytes() const noexcept {
        return *this;
    }

    /**
     * @brief Compatibility method. Guarantees std::string with UTF-8
     * @sa bytes
     */
    std::string& toStdString() {
        return *this;
    }

    /**
     * @brief Compatibility method. Guarantees std::string with UTF-8
     * @sa bytes
     */
    const std::string& toStdString() const {
        return *this;
    }

    operator AStringView() const noexcept;

    AStringView view() const noexcept {
        return this->operator AStringView();
    }

    /**
     * @brief Returns the number of bytes in the UTF-8 encoded string
     * @sa length
     */
    [[nodiscard]]
    size_type sizeBytes() const noexcept {
        return view().length();
    }

    /**
     * @brief Returns the number of Unicode characters in the string
     * @sa sizeBytes
     */
    [[nodiscard]]
    size_type length() const noexcept {
        return view().length();
    }

    /**
     * @brief Returns a substring `[pos, pos + count)`.
     * @param pos The starting position of the substring.
     * @param count The number of characters to include in the substring.
     * If the requested substring extends past the end of the string, i.e. the count is greater than `size() - pos`
     * (e.g. if `count == npos`), the returned substring is `[pos, size())`.
     *
     * Since AString encapsulates a UTF-8 encoded string, the returned substring is always valid UTF-8, hence, it
     * operates on top of UTF-8 code points. `pos` and `count` are interpreted as code points positions, not as byte.
     */
    [[nodiscard]]
    AStringView substr(size_type pos = 0, size_type count = npos) const noexcept {
        return view().substr(pos, count);
    }

    [[nodiscard]]
    AStringView trimLeft(AChar symbol = ' ') const {
        return view().trimLeft(symbol);
    }

<<<<<<< HEAD
    AStringView substr(size_type pos = 0, size_type n = npos) const {
        size_t base = (begin() + pos).getBytePos();
        size_t base_n = (begin() + pos + n).getBytePos() - base;
        return view().substr(base, base_n);
    }

    AString trimLeft(char symbol = ' ') const {
        return view().trimLeft(symbol);
    }
    AString trimRight(char symbol = ' ') const {
        return view().trimRight(symbol);
    }
    AString trim(char symbol = ' ') const {
=======
    [[nodiscard]]
    AStringView trimRight(AChar symbol = ' ') const {
        return view().trimRight(symbol);
    }

    [[nodiscard]]
    AStringView trim(AChar symbol = ' ') const {
>>>>>>> d48e59d5
        return view().trim(symbol);
    }

    AString restrictLength(size_t s, const AString& stringAtEnd) const;

    AString trimDoubleSpace() const noexcept;

    AString& operator=(const AString& other) {
        bytes() = other.bytes();
        return *this;
    }

    AString& operator=(AString&& other) noexcept {
        bytes() = std::move(other.bytes());
        other.clear(); // Windows moment
        return *this;
    }

    using super::append;

    AString& append(char c);
    AString& append(AChar c);
    AString& append(AStringView c) {
        append(c.bytes());
        return *this;
    }

    AString& operator<<(char c) noexcept
    {
        append(c);
        return *this;
    }

    AString& operator<<(AChar c) noexcept
    {
        append(c);
        return *this;
    }

    AString& operator+=(char c) noexcept
    {
        append(c);
        return *this;
    }

    AString& operator+=(AChar c) noexcept
    {
        append(c);
        return *this;
    }

    using super::operator+=;

<<<<<<< HEAD
=======
    AString& operator+=(AStringView other) {
        append(other);
        return *this;
    }

>>>>>>> d48e59d5
    AString uppercase() const {
        return view().uppercase();
    }

    AString lowercase() const {
        return view().lowercase();
    }

    AStringVector split(AChar c) const;

    AString& replaceAll(char from, char to);

    AString& replaceAll(AStringView from, AStringView to);

    AString replacedAll(AChar from, AChar to) const;

    AString replacedAll(AStringView from, AStringView to) const;

    AString& removeAll(AChar c);

    AString removedAll(AChar c) {
        return view().removedAll(c);
    }

    AString processEscapes() const;

    /**
     * @brief Resizes the string to the length of its null-terminated content while preserving capacity.
     * @sa shrink_to_fit
     */
    void resizeToNullTerminator();

    bool contains(char c) const noexcept {
        return view().contains(c);
    }

    bool contains(AChar c) const noexcept {
        return view().contains(c);
    }

    bool contains(AStringView str) const noexcept {
        return view().contains(str);
    }

    bool startsWith(AChar prefix) const noexcept;

    bool startsWith(AStringView prefix) const noexcept {
        return view().startsWith(prefix);
    }

    bool endsWith(AChar prefix) const noexcept;

    bool endsWith(AStringView suffix) const noexcept {
        return view().endsWith(suffix);
    }

    /**
     * @brief Converts the string to boolean value.
     * @return If the string equals to "true", true returned, false otherwise.
     */
    bool toBool() const {
        return view().toBool();
    }

    /**
     * @brief Converts the string to int value.
     * @return The string converted to an integer value using base 10. If the string starts with 0x or 0X, the base 16
     * used.
     *
     * If conversion to int is not possible, nullopt is returned.
     */
    AOptional<int32_t> toInt() const noexcept {
        return view().toInt();
    }

    /**
     * @brief Converts the string to long value.
     * @return The string converted to an integer value using base 10. If the string starts with 0x or 0X, the base 16
     * used.
     *
     * If conversion to long is not possible, nullopt is returned.
     */
    AOptional<int64_t> toLong() const noexcept {
        return view().toLong();
    }

    /**
     * @brief Converts the string to unsigned int value.
     * @return The string converted to an integer value using base 10. If the string starts with 0x or 0X, the base 16
     * used.
     *
     * If conversion to unsigned int is not possible, exception is thrown.
     */
    AOptional<uint32_t> toUInt() const noexcept {
        return view().toUInt();
    }

    /**
     * @brief Converts the string to unsigned long value.
     * @return The string converted to an integer value using base 10. If the string starts with 0x or 0X, the base 16
     * used.
     *
     * If conversion to unsigned long is not possible, exception is thrown.
     */
    AOptional<uint64_t> toULong() const noexcept {
        return view().toULong();
    }

    /**
     * @brief Converts the string to a float number.
     * @return The string converted to a float number.
     *
     * If conversion to int is not possible, nullopt is returned.
     */
    AOptional<float> toFloat() const noexcept {
        return view().toFloat();
    }

    /**
     * @brief Converts the string to a double number.
     * @return The string converted to a double number.
     *
     * If conversion to int is not possible, nullopt is returned.
     */
    AOptional<double> toDouble() const noexcept {
        return view().toDouble();
    }

    /**
     * @brief Returns the string converted to an int using base. Returns std::nullopt if the conversion fails.
     * @sa toNumberOrException
     */
    AOptional<int> toNumber(aui::ranged_number<int, 2, 36> base) const noexcept {
        return view().toNumber(base);
    }

    int32_t toIntOrException() const {
        return view().toIntOrException();
    }

    int64_t toLongOrException() const {
<<<<<<< HEAD
        return view().toLongOrException();
=======
        return view().toLongOrException();;
>>>>>>> d48e59d5
    }

    uint32_t toUIntOrException() const {
        return view().toUIntOrException();
    }

    uint64_t toULongOrException() const {
        return view().toULongOrException();
    }

    float toFloatOrException() const noexcept {
        return view().toFloatOrException();
    }

    double toDoubleOrException() const noexcept {
        return view().toDoubleOrException();
    }

<<<<<<< HEAD
    int toNumberOrException(aui::ranged_number<int, 2, 36> base = TO_NUMBER_BASE_DEC) const {
=======
    int toNumberOrException(aui::ranged_number<int, 2, 36> base = AStringView::TO_NUMBER_BASE_DEC) const {
>>>>>>> d48e59d5
        return view().toNumberOrException(base);
    }

    template<typename... Args>
    AString format(Args&&... args) const;

    iterator begin() noexcept {
        return AUtf8MutableIterator(this, 0);
    }

    iterator end() noexcept {
        return AUtf8MutableIterator(this, size());
    }

    const_iterator begin() const noexcept {
        return AUtf8ConstIterator(data(), data(), data() + size(), 0);
    }

    const_iterator end() const noexcept {
        return AUtf8ConstIterator(data(), data(), data() + size(), size());
    }

    const_iterator cbegin() const noexcept {
        return begin();
    }

    const_iterator cend() const noexcept {
        return end();
    }

    reverse_iterator rbegin() noexcept {
        return AUtf8ConstReverseIterator(end());
    }

    reverse_iterator rend() noexcept {
        return AUtf8ConstReverseIterator(begin());
    }

    const_reverse_iterator rbegin() const noexcept {
        return AUtf8ConstReverseIterator(end());
    }

    const_reverse_iterator rend() const noexcept {
        return AUtf8ConstReverseIterator(begin());
    }

    const_reverse_iterator crbegin() const noexcept {
        return rbegin();
    }

    const_reverse_iterator crend() const noexcept {
        return rend();
    }

    AChar first() const {
        if (empty()) {
            return AChar();
        }
        return *begin();
    }

    AChar last() const {
        if (empty()) {
            return AChar();
        }
        auto it = end();
        --it;
        return *it;
    }

    /**
     * @brief Unchecked access to the UTF-8 character at the specified position.
     * @param i The position of the character to return.
     * @return The character at the specified position.
     */
    [[nodiscard]]
    AChar operator[](size_type i) const {
        return view()[i];
    }

    iterator erase(const_iterator it);

    iterator erase(const_iterator begin, const_iterator end);

    void erase(size_t u_pos, size_t u_count);

//private: // non private because ASerializable
    size_type size() const noexcept {
        return super::size();
    }
};

inline AString operator+(const AString& l, const AString& r) noexcept
{
    return static_cast<const std::string&>(l) + static_cast<const std::string&>(r);
}
inline AString operator+(const AString& l, const std::string& r) noexcept
{
    return static_cast<const std::string&>(l) + r;
}
inline AString operator+(const AString& l, char r) noexcept
{
    auto x = l;
    x.append(r);
    return x;
}
inline AString operator+(const AString& l, AChar r) noexcept
{
    auto x = l;
    x.append(r);
    return x;
}
inline AString operator+(const AString& one, const char* other) noexcept
{
    return one + AString(other);
}

inline AString operator+(const char* other, const AString& one) noexcept {
    return AString(other) + one;
}

inline AString operator+(char lhs, const AString& cs) noexcept
{
    AString s(lhs);
    s += cs;
    return s;
}

inline AString operator""_as(const char* str, size_t len)
{
    return {str};
}

inline std::ostream& operator<<(std::ostream& o, const AString& s)
{
    o << s.toStdString();
    return o;
}

template<>
struct std::hash<AString>
{
    size_t operator()(const AString& t) const noexcept
    {
        return std::hash<std::string>()(t);
    }
};

#if defined(FMT_VERSION) && (FMT_VERSION < 100000)
template <> struct fmt::detail::is_string<AString>: std::false_type {};
#endif

template <> struct fmt::formatter<AString>: fmt::formatter<std::string> {
    auto format(const AString& s, fmt::format_context& ctx) const {
        return fmt::formatter<std::string>::format(s.toStdString(), ctx);
    }
};

// gtest printer for AString
inline void PrintTo(const AString& s, std::ostream* stream) {
    *stream << s.toStdString();
}<|MERGE_RESOLUTION|>--- conflicted
+++ resolved
@@ -378,7 +378,7 @@
      */
     [[nodiscard]]
     size_type sizeBytes() const noexcept {
-        return view().length();
+        return size();
     }
 
     /**
@@ -410,32 +410,22 @@
         return view().trimLeft(symbol);
     }
 
-<<<<<<< HEAD
+    [[nodiscard]]
+    AStringView trimRight(AChar symbol = ' ') const {
+        return view().trimRight(symbol);
+    }
+
+    [[nodiscard]]
+    AStringView trim(AChar symbol = ' ') const {
+        return view().trim(symbol);
+    }
+
     AStringView substr(size_type pos = 0, size_type n = npos) const {
         size_t base = (begin() + pos).getBytePos();
         size_t base_n = (begin() + pos + n).getBytePos() - base;
         return view().substr(base, base_n);
     }
 
-    AString trimLeft(char symbol = ' ') const {
-        return view().trimLeft(symbol);
-    }
-    AString trimRight(char symbol = ' ') const {
-        return view().trimRight(symbol);
-    }
-    AString trim(char symbol = ' ') const {
-=======
-    [[nodiscard]]
-    AStringView trimRight(AChar symbol = ' ') const {
-        return view().trimRight(symbol);
-    }
-
-    [[nodiscard]]
-    AStringView trim(AChar symbol = ' ') const {
->>>>>>> d48e59d5
-        return view().trim(symbol);
-    }
-
     AString restrictLength(size_t s, const AString& stringAtEnd) const;
 
     AString trimDoubleSpace() const noexcept;
@@ -486,14 +476,11 @@
 
     using super::operator+=;
 
-<<<<<<< HEAD
-=======
     AString& operator+=(AStringView other) {
         append(other);
         return *this;
     }
 
->>>>>>> d48e59d5
     AString uppercase() const {
         return view().uppercase();
     }
@@ -635,11 +622,7 @@
     }
 
     int64_t toLongOrException() const {
-<<<<<<< HEAD
-        return view().toLongOrException();
-=======
         return view().toLongOrException();;
->>>>>>> d48e59d5
     }
 
     uint32_t toUIntOrException() const {
@@ -658,11 +641,7 @@
         return view().toDoubleOrException();
     }
 
-<<<<<<< HEAD
-    int toNumberOrException(aui::ranged_number<int, 2, 36> base = TO_NUMBER_BASE_DEC) const {
-=======
     int toNumberOrException(aui::ranged_number<int, 2, 36> base = AStringView::TO_NUMBER_BASE_DEC) const {
->>>>>>> d48e59d5
         return view().toNumberOrException(base);
     }
 
