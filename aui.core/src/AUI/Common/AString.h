/*
 * AUI Framework - Declarative UI toolkit for modern C++20
 * Copyright (C) 2020-2025 Alex2772 and Contributors
 *
 * SPDX-License-Identifier: MPL-2.0
 *
 * This Source Code Form is subject to the terms of the Mozilla Public
 * License, v. 2.0. If a copy of the MPL was not distributed with this
 * file, You can obtain one at http://mozilla.org/MPL/2.0/.
 */

#pragma once

#include <algorithm>
#include <span>
#include <string>
#include <iostream>
#include <AUI/Core.h>
#include <AUI/Traits/values.h>
#include <AUI/Common/AChar.h>
#include <AUI/Common/ASet.h>
#include <optional>
#include <AUI/Common/AOptional.h>
#include <fmt/core.h>

class API_AUI_CORE AStringVector;
class API_AUI_CORE AByteBuffer;
class API_AUI_CORE AByteBufferView;

enum class AStringEncoding {
    UTF8,
    UTF16,
    UTF32,
    LATIN1,
};

/**
 * @brief Represents a Unicode character string.
 * @ingroup core
 * @details
 * AString stores a string of 8-bit chars, where each char corresponds to one UTF-8 code unit. Unicode characters with
 * code values above 255 are stored using two, three or four consecutive chars.
 *
 * Unicode is an international standard that supports most of the writing systems in use today.
 */
class API_AUI_CORE AString: std::string
{
private:
    friend struct std::hash<AString>;
    using super = std::string;

public:

    using iterator = super::iterator;
    using value_type = super::value_type;
    using const_iterator = super::const_iterator;
    using reverse_iterator = super::reverse_iterator;
    using const_reverse_iterator = super::const_reverse_iterator;
    auto constexpr static NPOS = super::npos;

    AString() noexcept
    {
    }

    AString(AString&& other) noexcept
            : super(static_cast<basic_string&&>(other))
    {
    }

    AString(const AString& other) noexcept
            : super(other)
    {
    }

    /**
     * @param utf8 utf8 string
     */
    AString(const std::string& utf8) noexcept
            : super(utf8)
    {
    }

    template <class Iterator>
    AString(Iterator first, Iterator last) noexcept : super(first, last) {}

    /**
     * @param utf8 utf8 string
     */
    AString(const char* utf8) noexcept
            : super(utf8)
    {
    }

    /**
     * @param utf8 utf8 string
     */
    AString(std::string_view utf8) noexcept
            : super(utf8)
    {
    }

    explicit AString(std::span<std::byte> bytes, AStringEncoding encoding = AStringEncoding::UTF8) noexcept;

    AString(char c) noexcept : super(&c, &c + 1)
    {
    }

    AString(AChar c) noexcept;

    AString(const AByteBuffer& buffer, AStringEncoding encoding);
    AString(const AByteBufferView& buffer, AStringEncoding encoding);
    AString(const char* buffer, size_t length, AStringEncoding encoding);
    AString(const char* buffer, AStringEncoding encoding);

    explicit AString(const std::allocator<value_type>& allocator) noexcept
            : super(allocator)
    {
    }

    AString(const basic_string& rhs, size_type offset, const std::allocator<value_type>& allocator) noexcept
            : super(rhs, offset, allocator)
    {
    }

    AString(const basic_string& rhs, size_type offset, size_type count, const std::allocator<value_type>& allocator) noexcept
            : super(rhs, offset, count, allocator)
    {
    }

    AString(const char* utf8, size_type count) noexcept
            : super(utf8, count)
    {
    }

    AString(const char* utf8, size_type count, const std::allocator<value_type>& allocator) noexcept
            : super(utf8, count, allocator)
    {
    }

    AString(size_type count, char _Ch) noexcept
            : super(count, _Ch)
    {
    }

    AString(size_type count, char _Ch, const std::allocator<value_type>& allocator) noexcept
            : super(count, _Ch, allocator)
    {
    }

    AString(basic_string&& rhs) noexcept
            : super(std::move(rhs))
    {
    }

    AString(std::initializer_list<char> _Ilist) noexcept
            : super(_Ilist)
    {
    }

    ~AString() = default;


    void push_back(char c) noexcept
    {
        super::push_back(c);
    }
    void push_back(AChar c) noexcept;
    void pop_back() noexcept
    {
        super::pop_back();
    }

    AString uppercase() const;
    AString lowercase() const;

    bool startsWith(const AString& other) const noexcept
    {
        return rfind(other, 0) == 0;
    }
    bool startsWith(char16_t c) const noexcept
    {
        return rfind(c, 0) == 0;
    }
    bool endsWith(const AString& other) const noexcept
    {
        if (length() < other.length())
        {
            return false;
        }
        size_t offset = length() - other.length();
        return super::find(other, offset) == offset;
    }
    bool endsWith(char16_t c) const noexcept
    {
        size_t offset = length() - 1;
        return super::find(c, offset) == offset;
    }

    AStringVector split(char16_t c) const noexcept;

    size_type find(char c, size_type offset = 0) const noexcept
    {
        return super::find(c, offset);
    }
    size_type find(char16_t c, size_type offset = 0) const noexcept
    {
        return super::find(c, offset);
    }
    size_type find(const AString& str, size_type offset = 0) const noexcept
    {
        return super::find(str, offset);
    }
    size_type rfind(char c, size_type offset = NPOS) const noexcept
    {
        return super::rfind(c, offset);
    }
    size_type rfind(char16_t c, size_type offset = NPOS) const noexcept
    {
        return super::rfind(c, offset);
    }
    size_type rfind(const AString& str, size_type offset = NPOS) const noexcept
    {
        return super::rfind(str, offset);
    }
    size_type length() const noexcept
    {
        return super::length();
    }
    AString trimLeft(char16_t symbol = ' ') const noexcept;
    AString trimRight(char16_t symbol = ' ') const noexcept;

    AString trim(char16_t symbol = ' ') const noexcept
    {
        return trimRight(symbol).trimLeft(symbol);
    }

    void reserve(size_t s)
    {
        super::reserve(s);
    }
    void resize(size_t s)
    {
        super::resize(s);
    }

    AString restrictLength(size_t s, const AString& stringAtEnd = "...") const;

    char* data() noexcept
    {
        return super::data();
    }

    const char* data() const noexcept
    {
        return super::data();
    }
    AString& replaceAll(const AString& from, const AString& to);
    [[nodiscard]] AString replacedAll(const AString& from, const AString& to) const;
    [[nodiscard]] inline AString replacedAll(char16_t from, char16_t to) const noexcept {
        AString copy;
        copy.reserve(length() + 10);
        for (auto c : *this) {
            if (c == from) {
                copy << to;
            } else {
                copy << c;
            }
        }
        return copy;
    }
    [[nodiscard]] inline AString replacedAll(const ASet<char16_t>& from, char16_t to) const noexcept {
        AString copy;
        copy.reserve(length() + 10);
        for (auto c : *this) {
            if (from.contains(c)) {
                copy << to;
            } else {
                copy << c;
            }
        }
        return copy;
    }
    AString& replaceAll(char16_t from, char16_t to) noexcept;


    /**
     * @brief Inserts all values of the specified container to the end.
     * @tparam OtherContainer other container type.
     * @param c other container
     */
    template<typename OtherContainer>
    void insertAll(const OtherContainer& c) noexcept {
        super::insert(super::end(), c.begin(), c.end());
    }

    /**
     * @brief Converts the string to a float number.
     * @return The string converted to a float number.
     *
     * If conversion to int is not possible, nullopt is returned.
     */
    [[nodiscard]]
    AOptional<float> toFloat() const noexcept;

    /**
     * @brief Converts the string to a double number.
     * @return The string converted to a double number.
     *
     * If conversion to int is not possible, nullopt is returned.
     */
    [[nodiscard]]
    AOptional<double> toDouble() const noexcept;

    /**
     * @brief Converts the string to a double number.
     * @return The string converted to a double number.
     *
     * If conversion to int is not possible, exception is thrown.
     */
    [[nodiscard]]
    double toDoubleOrException() const noexcept {
        return toDouble().valueOrException(fmt::format("bad double: {}", toStdString()).c_str());
    }

    /**
     * @brief Converts the string to int value.
     * @return The string converted to an integer value using base 10. If the string starts with 0x or 0X, the base 16
     * used.
     *
     * If conversion to int is not possible, nullopt is returned.
     */
    [[nodiscard]]
    AOptional<int> toInt() const noexcept;

    /**
     * @brief Converts the string to int value.
     * @return The string converted to an integer value using base 10. If the string starts with 0x or 0X, the base 16
     * used.
     *
     * If conversion to int is not possible, exception is thrown.
     */
    [[nodiscard]]
    int toIntOrException() const {
        return toInt().valueOrException(fmt::format("bad int: {}", toStdString()).c_str());
    }

    /**
     * @brief Converts the string to int value.
     * @return The string converted to an integer value using base 10. If the string starts with 0x or 0X, the base 16
     * used.
     *
     * If conversion to int is not possible, nullopt is returned.
     */
    [[nodiscard]]
    AOptional<int64_t> toLongInt() const noexcept;

    /**
     * @brief Converts the string to int value.
     * @return The string converted to an integer value using base 10. If the string starts with 0x or 0X, the base 16
     * used.
     *
     * If conversion to int is not possible, nullopt is returned.
     */
    [[nodiscard]]
    int64_t toLongIntOrException() const {
        return toLongInt().valueOrException(fmt::format("bad to number conversion: {}", toStdString()).c_str());
    }

    /**
     * @brief Converts the string to int value.
     * @return The string converted to an integer value using base 10. If the string starts with 0x or 0X, the base 16
     * used.
     *
     * If conversion to int is not possible, exception is thrown.
     */
    [[nodiscard]]
    AOptional<unsigned> toUInt() const noexcept;

    /**
     * @brief Converts the string to int value.
     * @return The string converted to an integer value using base 10. If the string starts with 0x or 0X, the base 16
     * used.
     *
     * If conversion to int is not possible, exception is thrown.
     */
    [[nodiscard]]
    unsigned toUIntOrException() const {
        return toUInt().valueOrException(fmt::format("bad to number conversion: {}", toStdString()).c_str());
    }

    /**
     * @brief Converts the string to boolean value.
     * @return If the string equals to "true", true returned, false otherwise.
     */
    [[nodiscard]]
    bool toBool() const noexcept {
        return *this == "true";
    }

    [[nodiscard]]
    bool contains(char16_t c) const noexcept
    {
        return find(c) != npos;
    }
    [[nodiscard]]
    bool contains(const AString& other) const noexcept
    {
        return find(other) != npos;
    }

    static AString numberHex(int i) noexcept;

    template<typename T, std::enable_if_t<std::is_integral_v<std::decay_t<T>> || std::is_floating_point_v<std::decay_t<T>>, int> = 0>
    static AString number(T i) noexcept {
        if constexpr (std::is_same_v<bool, std::decay_t<T>>) {
            if (i)
                return "true";
            return "false";
        } else {
            auto v = std::to_string(i);
            if constexpr (std::is_floating_point_v<T>) {
                // remove trailing zeros
                v.erase(v.find_last_not_of('0') + 1, std::u16string::npos);
                v.erase(v.find_last_not_of('.') + 1, std::u16string::npos);
            }
            return v;
        }
    }

    static constexpr auto TO_NUMBER_BASE_BIN = 2;
    static constexpr auto TO_NUMBER_BASE_OCT = 8;
    static constexpr auto TO_NUMBER_BASE_DEC = 10;
    static constexpr auto TO_NUMBER_BASE_HEX = 16;


    /**
     * @brief Returns the string converted to an int using base. Returns std::nullopt if the conversion fails.
     * @sa toNumberOrException
     */
    AOptional<int> toNumber(aui::ranged_number<int, 2, 36> base = TO_NUMBER_BASE_DEC) const noexcept;

    /**
     * @brief Returns the string converted to an int using base. Throws an exception if the conversion fails.
     * @sa toNumber
     */
    int toNumberOrException(aui::ranged_number<int, 2, 36> base = TO_NUMBER_BASE_DEC) const {
        return toNumber(base).valueOrException(fmt::format("bad to number conversion: {}", toStdString()).c_str());
    }

    /**
     * @return utf8-encoded std::string.
     */
    std::string toStdString() const noexcept;

    void resizeToNullTerminator();

    iterator erase(const_iterator begin, const_iterator end) noexcept
    {
        return super::erase(begin, end);
    }
    iterator erase(const_iterator begin) noexcept
    {
        return super::erase(begin);
    }

    AString& erase(size_type offset) noexcept
    {
        super::erase(offset);
        return *this;
    }
    AString& erase(size_type offset, size_type count) noexcept
    {
        super::erase(offset, count);
        return *this;
    }

    AByteBuffer getBytes(AStringEncoding encoding = AStringEncoding::UTF8) const noexcept;

    void removeAt(unsigned at) noexcept
    {
        AUI_ASSERT(at <= length());
        erase(begin() + at);
    }
    AString excessSpacesRemoved() const noexcept;

    iterator insert(size_type at, char16_t c) noexcept
    {
        AUI_ASSERT(at <= length());
        return super::insert(begin() + at, 1, c);
    }
    iterator insert(size_type at, const AString& c) noexcept
    {
        AUI_ASSERT(at <= length());
        return super::insert(begin() + at, c.begin(), c.end());
    }

    template<typename Iterator>
    iterator insert(const_iterator at, Iterator begin, Iterator end) noexcept
    {
        AUI_ASSERT(std::distance(super::cbegin(), at) <= length());
        return super::insert(at, begin, end);
    }

    AString& operator<<(char c) noexcept
    {
        append(1, c);
        return *this;
    }
    AString& operator<<(char16_t c) noexcept
    {
        append(1, c);
        return *this;
    }

    inline ::AString& operator+=(const AString& str) noexcept
    {
        append(str);
        return *this;
    }
    inline ::AString& operator+=(const char* str) noexcept
    {
        *this += AString(str);
        return *this;
    }

    [[nodiscard]] bool empty() const noexcept {
        return super::empty();
    }
    [[nodiscard]] size_type size() const noexcept;
    char operator[](size_type index) const
    {
        return super::at(index);
    }
    char& operator[](size_type index)
    {
        return super::at(index);
    }
    bool operator<(const AString& other) const noexcept
    {
        return compare(other) < 0;
    }

    void clear() noexcept
    {
        super::clear();
    }

    char& front() noexcept
    {
        return super::front();
    }
    char& back() noexcept
    {
        return super::back();
    }
    const char16_t& front() const noexcept
    {
        return super::front();
    }
    const char16_t& back() const noexcept
    {
        return super::back();
    }
    char& first() noexcept
    {
        return super::front();
    }
    char& last() noexcept
    {
        return super::back();
    }
    const char16_t& first() const noexcept
    {
        return super::front();
    }
    const char16_t& last() const noexcept
    {
        return super::back();
    }

    [[nodiscard]]
    AOptional<char16_t> firstOpt() const noexcept
    {
        if (empty()) {
            return std::nullopt;
        }
        return super::front();
    }

    [[nodiscard]]
    AOptional<char16_t> lastOpt() const noexcept
    {
        if (empty()) {
            return std::nullopt;
        }
        return super::back();
    }

    const char* c_str() const
    {
        return super::c_str();
    }

    iterator begin() noexcept
    {
        return super::begin();
    }
    iterator end() noexcept
    {
        return super::end();
    }

    const_iterator begin() const noexcept
    {
        return super::begin();
    }
    const_iterator end() const noexcept
    {
        return super::end();
    }

    reverse_iterator rbegin() noexcept
    {
        return super::rbegin();
    }
    reverse_iterator rend() noexcept
    {
        return super::rend();
    }

    const_reverse_iterator rbegin() const noexcept
    {
        return super::rbegin();
    }
    const_reverse_iterator rend() const noexcept
    {
        return super::rend();
    }

    AString& append(const AString& s) noexcept
    {
        super::append(s);
        return *this;
    }

    AString& append(size_t count, char ch) noexcept
    {
        super::append(count, ch);
        return *this;
    }

    [[nodiscard]]
    size_t sizeInBytes() const noexcept
    {
        return size() * sizeof(super::value_type);
    }

    AString& operator=(const AString& value) noexcept
    {
        super::operator=(value);
        return *this;
    }

    AString& operator=(AString&& value) noexcept
    {
        super::operator=(std::move(value));
        return *this;
    }

    bool operator==(const AString& other) const noexcept
    {
        if (size() != other.size()) {
            return false;
        }
        return std::memcmp(data(), other.data(), sizeInBytes()) == 0;
    }
    bool operator!=(const AString& other) const noexcept
    {
        return !operator==(other);
    }

    bool operator==(const char* other) const noexcept
    {
        return static_cast<super>(*this) == other;
    }

    bool operator!=(const char* other) const noexcept
    {
        return !operator==(other);
    }

    template<typename... Args>
    inline AString format(Args&&... args) const;

    AString processEscapes() const;

    AString& removeAll(AChar c) noexcept;

    [[nodiscard]]
    AString substr(std::size_t offset, std::size_t count = npos) const {
        return super::substr(offset, count);
    }

private:
    /**
     * @brief Converts the string to integer values. Used in AString::toInt, AString::toUInt, etc.
     */
    template<typename T>
    AOptional<T> toNumberImpl() const noexcept;
};

inline AString operator+(const AString& l, const AString& r) noexcept
{
    auto x = l;
    x.append(r);
    return x;
}
inline AString operator+(const AString& l, char16_t r) noexcept
{
    auto x = l;
    x.append(r);
    return x;
}
inline AString operator+(const AString& one, const char* other) noexcept
{
    return one + AString(other);
}

inline AString operator+(const char* other, const AString& one) noexcept {
    return AString(other) + one;
}

inline AString operator+(char lhs, const AString& cs) noexcept
{
    AString s(lhs);
    s += cs;
    return s;
}

inline AString operator""_as(const char* str, size_t len)
{
    return {str};
}

inline std::ostream& operator<<(std::ostream& o, const AString& s)
{
    o << s.toStdString();
    return o;
}

template<>
struct std::hash<AString>
{
    size_t operator()(const AString& t) const noexcept
    {
        return std::hash<std::string>()(t);
    }
};

<<<<<<< HEAD
=======
#if AUI_PLATFORM_WIN
namespace aui::win32 {
    /*
     * On Windows, char16_t == wchar_t. WinAPI interfaces use wchar_t widely, so we have some handy functions to
     * convert AString to wchar_t* and back.
     */

    /**
     * @brief AString to const wchar_t*.
     * @ingroup core
     * @details
     * @exclusivefor{windows}
     */
    inline const wchar_t* toWchar(const AString& string) {
        // NOLINTNEXTLINE(*-pro-type-reinterpret-cast)
        return reinterpret_cast<const wchar_t *const>(string.data());
    }

    /**
     * @brief AString to const wchar_t*.
     * @ingroup core
     * @details
     * @exclusivefor{windows}
     */
    inline wchar_t* toWchar(AString& string) {
        // NOLINTNEXTLINE(*-pro-type-reinterpret-cast)
        return reinterpret_cast<wchar_t*>(string.data());
    }

    /**
     * @brief AString to wchar_t string view.
     * @ingroup core
     * @details
     * @exclusivefor{windows}
     */
    inline std::wstring_view toWcharView(const AString& string) {
        return {toWchar(string), string.length() };
    }

    /**
     * @brief wchar_t string view to AString.
     * @ingroup core
     * @details
     * @exclusivefor{windows}
     */
    inline AString fromWchar(std::wstring_view string) {
        // NOLINTNEXTLINE(*-pro-type-reinterpret-cast)
        return {reinterpret_cast<const char16_t *>(string.data()), string.size()};
    }
}
#endif

#if defined(FMT_VERSION) && (FMT_VERSION < 100000)
>>>>>>> e7473b99
template <> struct fmt::detail::is_string<AString>: std::false_type {};
#endif

template <> struct fmt::formatter<AString>: fmt::formatter<std::string> {
    auto format(const AString& s, fmt::format_context& ctx) const {
        return fmt::formatter<std::string>::format(s.toStdString(), ctx);
    }
};


// gtest printer for AString
inline void PrintTo(const AString& s, std::ostream* stream) {
    *stream << s.toStdString();
}<|MERGE_RESOLUTION|>--- conflicted
+++ resolved
@@ -12,12 +12,10 @@
 #pragma once
 
 #include <algorithm>
-#include <span>
 #include <string>
 #include <iostream>
-#include <AUI/Core.h>
-#include <AUI/Traits/values.h>
-#include <AUI/Common/AChar.h>
+#include "AUI/Core.h"
+#include "AUI/Traits/values.h"
 #include <AUI/Common/ASet.h>
 #include <optional>
 #include <AUI/Common/AOptional.h>
@@ -27,27 +25,20 @@
 class API_AUI_CORE AByteBuffer;
 class API_AUI_CORE AByteBufferView;
 
-enum class AStringEncoding {
-    UTF8,
-    UTF16,
-    UTF32,
-    LATIN1,
-};
-
 /**
  * @brief Represents a Unicode character string.
  * @ingroup core
  * @details
- * AString stores a string of 8-bit chars, where each char corresponds to one UTF-8 code unit. Unicode characters with
- * code values above 255 are stored using two, three or four consecutive chars.
+ * AString stores a string of 16-bit chars, where each char corresponds to one UTF-16 code unit. Unicode characters with
+ * code values above 65535 are stored using two consecutive chars.
  *
  * Unicode is an international standard that supports most of the writing systems in use today.
  */
-class API_AUI_CORE AString: std::string
+class API_AUI_CORE AString: std::u16string
 {
 private:
     friend struct std::hash<AString>;
-    using super = std::string;
+    using super = std::u16string;
 
 public:
 
@@ -58,113 +49,124 @@
     using const_reverse_iterator = super::const_reverse_iterator;
     auto constexpr static NPOS = super::npos;
 
-    AString() noexcept
-    {
-    }
 
     AString(AString&& other) noexcept
-            : super(static_cast<basic_string&&>(other))
-    {
-    }
+            : std::u16string(static_cast<basic_string&&>(other))
+    {
+    }
+
+    /**
+     * @param other utf8 string
+     */
+    AString(const basic_string& other) noexcept
+            : basic_string<char16_t>(other)
+    {
+    }
+
+    /**
+     * @param utf8 utf8 string
+     */
+    AString(const std::string& utf8) noexcept;
 
     AString(const AString& other) noexcept
-            : super(other)
-    {
-    }
-
-    /**
-     * @param utf8 utf8 string
-     */
-    AString(const std::string& utf8) noexcept
-            : super(utf8)
+            : super(other.c_str())
+    {
+    }
+
+    AString(const basic_string& rhs, const std::allocator<char16_t>& allocator) noexcept
+            : basic_string<char16_t>(rhs, allocator)
     {
     }
 
     template <class Iterator>
     AString(Iterator first, Iterator last) noexcept : super(first, last) {}
 
+    AString() noexcept
+    {
+    }
+
+    AString(char16_t c) noexcept : super(&c, &c + 1)
+    {
+
+    }
+
     /**
      * @param utf8 utf8 string
      */
-    AString(const char* utf8) noexcept
-            : super(utf8)
-    {
-    }
+    AString(const char* utf8) noexcept;
 
     /**
      * @param utf8 utf8 string
      */
-    AString(std::string_view utf8) noexcept
-            : super(utf8)
-    {
-    }
-
-    explicit AString(std::span<std::byte> bytes, AStringEncoding encoding = AStringEncoding::UTF8) noexcept;
-
-    AString(char c) noexcept : super(&c, &c + 1)
-    {
-    }
-
-    AString(AChar c) noexcept;
-
-    AString(const AByteBuffer& buffer, AStringEncoding encoding);
-    AString(const AByteBufferView& buffer, AStringEncoding encoding);
-    AString(const char* buffer, size_t length, AStringEncoding encoding);
-    AString(const char* buffer, AStringEncoding encoding);
-
-    explicit AString(const std::allocator<value_type>& allocator) noexcept
-            : super(allocator)
-    {
-    }
-
-    AString(const basic_string& rhs, size_type offset, const std::allocator<value_type>& allocator) noexcept
-            : super(rhs, offset, allocator)
-    {
-    }
-
-    AString(const basic_string& rhs, size_type offset, size_type count, const std::allocator<value_type>& allocator) noexcept
-            : super(rhs, offset, count, allocator)
-    {
-    }
-
-    AString(const char* utf8, size_type count) noexcept
-            : super(utf8, count)
-    {
-    }
-
-    AString(const char* utf8, size_type count, const std::allocator<value_type>& allocator) noexcept
-            : super(utf8, count, allocator)
-    {
-    }
-
-    AString(size_type count, char _Ch) noexcept
-            : super(count, _Ch)
-    {
-    }
-
-    AString(size_type count, char _Ch, const std::allocator<value_type>& allocator) noexcept
-            : super(count, _Ch, allocator)
+    AString(std::string_view utf8) noexcept;
+
+    explicit AString(const std::allocator<char16_t>& allocator) noexcept
+            : basic_string<char16_t>(allocator)
+    {
+    }
+
+    AString(const basic_string& rhs, size_type offset, const std::allocator<char16_t>& allocator) noexcept
+            : basic_string<char16_t>(rhs, offset, allocator)
+    {
+    }
+
+    AString(const basic_string& rhs, size_type offset, size_type count, const std::allocator<char16_t>& allocator) noexcept
+            : basic_string<char16_t>(rhs, offset, count, allocator)
+    {
+    }
+
+    AString(const char16_t* cStyleString, size_type count) noexcept
+            : basic_string<char16_t>(cStyleString, count)
+    {
+    }
+
+    AString(const char16_t* cStyleString, size_type count, const std::allocator<char16_t>& allocator) noexcept
+            : basic_string<char16_t>(cStyleString, count, allocator)
+    {
+    }
+
+    AString(const char16_t* cStyleString) noexcept
+            : basic_string<char16_t>(cStyleString)
+    {
+    }
+
+    AString(const char16_t* cStyleString, const std::allocator<char16_t>& allocator) noexcept
+            : basic_string<char16_t>(cStyleString, allocator)
+    {
+    }
+
+    AString(size_type count, char16_t _Ch) noexcept
+            : basic_string<char16_t>(count, _Ch)
+    {
+    }
+
+    AString(size_type count, char16_t _Ch, const std::allocator<char16_t>& allocator) noexcept
+            : basic_string<char16_t>(count, _Ch, allocator)
     {
     }
 
     AString(basic_string&& rhs) noexcept
-            : super(std::move(rhs))
-    {
-    }
-
-    AString(std::initializer_list<char> _Ilist) noexcept
-            : super(_Ilist)
+            : basic_string<char16_t>(std::move(rhs))
+    {
+    }
+
+    AString(basic_string&& rhs, const std::allocator<char16_t>& allocator) noexcept
+            : basic_string<char16_t>(std::move(rhs), allocator)
+    {
+    }
+
+    AString(std::initializer_list<char16_t> _Ilist) noexcept
+            : basic_string<char16_t>(_Ilist)
     {
     }
 
     ~AString() = default;
 
 
-    void push_back(char c) noexcept
+    void push_back(char16_t c) noexcept
     {
         super::push_back(c);
     }
-    void push_back(AChar c) noexcept;
     void pop_back() noexcept
     {
         super::pop_back();
@@ -245,12 +247,12 @@
 
     AString restrictLength(size_t s, const AString& stringAtEnd = "...") const;
 
-    char* data() noexcept
+    char16_t* data() noexcept
     {
         return super::data();
     }
 
-    const char* data() const noexcept
+    const char16_t* data() const noexcept
     {
         return super::data();
     }
@@ -407,6 +409,11 @@
     {
         return find(other) != npos;
     }
+
+    static AString fromLatin1(const AByteBuffer& buffer);
+    static AString fromUtf8(const AByteBufferView& buffer);
+    static AString fromUtf8(const char* buffer, size_t length);
+    static AString fromLatin1(const char* buffer);
 
     static AString numberHex(int i) noexcept;
 
@@ -447,6 +454,7 @@
         return toNumber(base).valueOrException(fmt::format("bad to number conversion: {}", toStdString()).c_str());
     }
 
+
     /**
      * @return utf8-encoded std::string.
      */
@@ -474,7 +482,7 @@
         return *this;
     }
 
-    AByteBuffer getBytes(AStringEncoding encoding = AStringEncoding::UTF8) const noexcept;
+    AByteBuffer toUtf8() const noexcept;
 
     void removeAt(unsigned at) noexcept
     {
@@ -526,12 +534,14 @@
     [[nodiscard]] bool empty() const noexcept {
         return super::empty();
     }
-    [[nodiscard]] size_type size() const noexcept;
-    char operator[](size_type index) const
+    [[nodiscard]] size_type size() const noexcept {
+        return super::size();
+    }
+    char16_t operator[](size_type index) const
     {
         return super::at(index);
     }
-    char& operator[](size_type index)
+    char16_t& operator[](size_type index)
     {
         return super::at(index);
     }
@@ -545,11 +555,11 @@
         super::clear();
     }
 
-    char& front() noexcept
+    char16_t& front() noexcept
     {
         return super::front();
     }
-    char& back() noexcept
+    char16_t& back() noexcept
     {
         return super::back();
     }
@@ -561,11 +571,11 @@
     {
         return super::back();
     }
-    char& first() noexcept
+    char16_t& first() noexcept
     {
         return super::front();
     }
-    char& last() noexcept
+    char16_t& last() noexcept
     {
         return super::back();
     }
@@ -596,7 +606,7 @@
         return super::back();
     }
 
-    const char* c_str() const
+    const char16_t* c_str() const
     {
         return super::c_str();
     }
@@ -643,16 +653,10 @@
         return *this;
     }
 
-    AString& append(size_t count, char ch) noexcept
+    AString& append(size_t count, char16_t ch) noexcept
     {
         super::append(count, ch);
         return *this;
-    }
-
-    [[nodiscard]]
-    size_t sizeInBytes() const noexcept
-    {
-        return size() * sizeof(super::value_type);
     }
 
     AString& operator=(const AString& value) noexcept
@@ -674,19 +678,42 @@
         }
         return std::memcmp(data(), other.data(), sizeInBytes()) == 0;
     }
+    bool operator==(const char16_t* other) const noexcept
+    {
+        auto it = begin();
+        for (; it != end(); ++it, ++other) {
+            if (*it != *other) {
+                return false;
+            }
+            if (*other == '\0') {
+                return false;
+            }
+        }
+        return *other == '\0';
+    }
+
+    [[nodiscard]]
+    size_t sizeInBytes() const noexcept {
+        return size() * sizeof(super::value_type);
+    }
+
     bool operator!=(const AString& other) const noexcept
     {
         return !operator==(other);
     }
+    bool operator!=(const char16_t* other) const noexcept
+    {
+        return !operator==(other);
+    }
 
     bool operator==(const char* other) const noexcept
     {
-        return static_cast<super>(*this) == other;
+        return *this == AString(other);
     }
 
     bool operator!=(const char* other) const noexcept
     {
-        return !operator==(other);
+        return *this != AString(other);
     }
 
     template<typename... Args>
@@ -694,7 +721,10 @@
 
     AString processEscapes() const;
 
-    AString& removeAll(AChar c) noexcept;
+    AString& removeAll(char16_t c) noexcept {
+        erase(std::remove(begin(), end(), c), end());
+        return *this;
+    }
 
     [[nodiscard]]
     AString substr(std::size_t offset, std::size_t count = npos) const {
@@ -753,12 +783,10 @@
 {
     size_t operator()(const AString& t) const noexcept
     {
-        return std::hash<std::string>()(t);
+        return std::hash<std::u16string>()(t);
     }
 };
 
-<<<<<<< HEAD
-=======
 #if AUI_PLATFORM_WIN
 namespace aui::win32 {
     /*
@@ -812,7 +840,6 @@
 #endif
 
 #if defined(FMT_VERSION) && (FMT_VERSION < 100000)
->>>>>>> e7473b99
 template <> struct fmt::detail::is_string<AString>: std::false_type {};
 #endif
 
