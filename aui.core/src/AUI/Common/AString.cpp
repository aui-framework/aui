--- conflicted
+++ resolved
@@ -397,15 +397,9 @@
 
 AString& AString::replaceAll(char from, char to) {
     if (empty()) return *this;
-<<<<<<< HEAD
-    for (auto it = begin(); it != end(); ++it) {
-        if (*it == from) {
-            *it = to;
-=======
     for (auto& i : bytes()) {
         if (i == from) {
             i = to;
->>>>>>> 12b80628
         }
     }
     return *this;
