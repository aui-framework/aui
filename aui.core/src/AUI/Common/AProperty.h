/*
 * AUI Framework - Declarative UI toolkit for modern C++20
 * Copyright (C) 2020-2025 Alex2772 and Contributors
 *
 * SPDX-License-Identifier: MPL-2.0
 *
 * This Source Code Form is subject to the terms of the Mozilla Public
 * License, v. 2.0. If a copy of the MPL was not distributed with this
 * file, You can obtain one at http://mozilla.org/MPL/2.0/.
 */

#pragma once

#include <AUI/Common/ASignal.h>
#include <AUI/Common/APropertyPrecomputed.h>
#include <AUI/Common/PropertyModifier.h>
#include <AUI/Common/detail/property.h>

/**
 * @brief Basic easy-to-use property implementation containing T.
 * @ingroup property_system
 * @details
 * @experimental
 * `AProperty<T>` is a container holding an instance of `T`. You can assign a value to it with `operator=` and read
 * value with `value()` method or implicit conversion `operator T()`.
 *
 * See @ref property_system "property system" for usage examples.
 */
template <typename T>
struct AProperty: AObjectBase {
    static_assert(!std::is_reference_v<T>, "====================> AProperty: attempt to wrap a reference.");

    using Underlying = T;

    /**
     * @brief Stored value.
     * @details
     * This field stores AProperty's wrapped value. It is not recommended to use this in casual use; although there are
     * might be an use case to modify the value without notifying. You can use `notify()` to send a change notification.
     * Use at your own risk.
     */
    T raw{};

    /**
     * @brief Signal that notifies data changes.
     */
    emits<T> changed;

    AProperty()
        requires aui::default_initializable<T>
    = default;

    template <aui::convertible_to<T> U>
    AProperty(U&& value) noexcept(noexcept(T(std::forward<U>(value)))): raw(std::forward<U>(value)) {}

    AObjectBase* boundObject() {
        return this;
    }

    const AObjectBase* boundObject() const {
        return this;
    }

    AProperty(const AProperty& value): raw(value.raw) {
    }

    AProperty(AProperty&& value) noexcept: raw(std::move(value.raw)) {
        value.notify();
    }

    AProperty& operator=(const AProperty& value) {
        if (this == &value) {
            return *this;
        }
        operator=(value.raw);
        return *this;
    }

    AProperty& operator=(AProperty&& value) noexcept {
        if (this == &value) {
            return *this;
        }
        operator=(std::move(value.raw));
        value.notify();
        return *this;
    }

    template <aui::convertible_to<T> U>
    AProperty& operator=(U&& value) noexcept {
        static constexpr auto IS_COMPARABLE = requires { this->raw == value; };
        if constexpr (IS_COMPARABLE) {
            if (this->raw == value) [[unlikely]] {
                return *this;
            }
        }
        this->raw = std::forward<U>(value);
        notify();
        return *this;
    }

    template <ASignalInvokable SignalInvokable>
    void operator^(SignalInvokable&& t) {
        t.invokeSignal(nullptr);
    }

    /**
     * @brief Notify observers that a change was occurred (no preconditions).
     * @details
     * In common, you won't need to use this function. AProperty is reevaluated automatically as soon as one updates the
     * value within property.
     *
     * If your scenario goes beyond @ref writeScope that explicitly defines modification scope within RAII scope, you
     * can modify the underlying value by accessing `AProperty::raw` and then call @ref notify to notify the observers
     * that value is changed.
     */
    void notify() {
        emit changed(this->raw);
    }

    [[nodiscard]]
    const T& value() const noexcept {
        aui::react::DependencyObserverRegistrar::addDependency(changed);
        return raw;
    }

    [[nodiscard]] operator const T&() const noexcept { return value(); }

    [[nodiscard]]
    const T* operator->() const noexcept {
        return &value();
    }

    [[nodiscard]]
    const T& operator*() const noexcept {
        return value();
    }

    /**
     * @return @copybrief aui::PropertyModifier See aui::PropertyModifier.
     */
    aui::PropertyModifier<AProperty> writeScope() noexcept {
        return { *this };
    }

    /**
     * @brief Makes a readonly @ref UIDataBindingTest_Label_via_declarative_projection "projection" of this property.
     */
    template<aui::invocable<const T&> Projection>
    [[nodiscard]]
    auto readProjected(Projection&& projection) const noexcept {
        return aui::detail::property::makeReadonlyProjection(*this, std::forward<Projection>(projection));
    }

    /**
     * @brief Makes a bidirectional @ref UIDataBindingTest_Label_via_declarative_projection "projection" of this property.
     */
    template<aui::invocable<const T&> ProjectionRead,
             aui::invocable<const std::invoke_result_t<ProjectionRead, T>&> ProjectionWrite>
    [[nodiscard]]
    auto biProjected(ProjectionRead&& projectionRead, ProjectionWrite&& projectionWrite) noexcept {
        return aui::detail::property::makeBidirectionalProjection(*this,
                                                                  std::forward<ProjectionRead>(projectionRead),
                                                                  std::forward<ProjectionWrite>(projectionWrite));
    }

    /**
     * @brief Makes a bidirectional projection of this property (by a single aui::lambda_overloaded).
     */
    template<aui::detail::property::ProjectionBidirectional<T> Projection>
    [[nodiscard]]
    auto biProjected(Projection&& projectionBidirectional) noexcept {
        return aui::detail::property::makeBidirectionalProjection(*this, projectionBidirectional);
    }

    template<typename Rhs>
    decltype(auto) operator[](Rhs&& rhs) const {
        return raw[std::forward<Rhs>(rhs)];
    }

private:
    friend class AObject;
    /**
     * @brief Makes a callable that assigns value to this property.
     */
    [[nodiscard]]
    auto assignment() noexcept {
        return aui::detail::property::makeAssignment(*this);
    }
};
static_assert(AAnyProperty<AProperty<int>>, "AProperty does not conform AAnyProperty concept");
static_assert(AAnyProperty<AProperty<int>&>, "AProperty does not conform AAnyProperty concept");
static_assert(APropertyReadable<const AProperty<int>>, "const AProperty does not conform AAnyProperty concept");

// implementation of property modifier for AProperty is relatively straightforward (in comparison to APropertyDef) since
// we have access to raw value. we just need to notify the property upon destruction
template<typename T>
class aui::PropertyModifier<AProperty<T>> {
public:
    using Underlying = T;
    PropertyModifier(AProperty<T>& owner): mOwner(&owner) {}
    ~PropertyModifier() {
        if (mOwner == nullptr) {
            return;
        }
        mOwner->notify();
    }

    [[nodiscard]]
    Underlying& value() const noexcept {
        return mOwner->raw;
    }

    [[nodiscard]]
    Underlying* operator->() const noexcept {
        return &value();
    }

private:
    AProperty<T>* mOwner;
};

<<<<<<< HEAD

/**
 * @brief Property implementation to use with custom getter/setter.
 * @ingroup property_system
 * @details
 * @experimental
 * You can use this way if you are required to define custom behaviour on getter/setter. As a downside, you have to
 * write extra boilerplate code: define property, data field, signal, getter and setter checking equality. Also,
 * APropertyDef requires the class to derive `AObject`. Most of AView's properties are defined this way.
 *
 * See @ref property_system "property system" for usage examples.
 *
 * # Performance considerations
 * APropertyDef [does not involve](https://godbolt.org/z/cYTrc3PPf ) extra runtime overhead between assignment and
 * getter/setter.
 */
template <
    typename M, aui::invocable<M&> Getter, aui::invocable<M&, std::invoke_result_t<Getter, M&>> Setter,
    typename SignalArg>
struct APropertyDef {
    /**
     * @brief AObject which this property belongs to.
     */
    const M* base;
    using Model = M;

    /**
     * @brief Getter. Can be pointer-to-member(function or field) or lambda.
     */
    Getter get;

    /**
     * @brief Setter. Can be pointer-to-member(function or field) or lambda.
     * @details
     * The setter implementation typically emits `changed` signal. If it is, it must emit changes only if value is
     * actually changed.
     * @code{cpp}
     * void setValue(int value) {
     *   if (mValue == value) {
     *     return;
     *   }
     *   mValue = value;
     *   emit mValueChanged(valueChanged);
     * }
     * @endcode
     */
    Setter set;
    using GetterReturnT = decltype(std::invoke(get, base));
    using Underlying = std::decay_t<GetterReturnT>;

    /**
     * @brief Reference to underlying signal emitting on value changes.
     */
    const emits<SignalArg>& changed;
    static_assert(aui::same_as<Underlying , std::decay_t<SignalArg>>, "different getter result and signal arg?");

    // this ctor effectively prohibits designated initialization, i.e., this one is not possible:
    //
    // auto size() const {
    //     return APropertyDef {
    //         .base = this,
    //         .get = &AView::mSize,
    //         .set = &AView::setSize,
    //         .changed = mSizeChanged,
    //     };
    // }
    //
    // deduction in designated initializers is a relatively recent feature.
    APropertyDef(const M* base, Getter get, Setter set, const emits<SignalArg>& changed)
      : base(base), get(std::move(get)), set(std::move(set)), changed(changed) {}

    template <aui::convertible_to<Underlying> U>
    const APropertyDef& operator=(U&& u) const { // NOLINT(*-unconventional-assign-operator)
        std::invoke(set, *const_cast<Model*>(base), std::forward<U>(u));
        return *this;
    }

    [[nodiscard]]
    GetterReturnT value() const noexcept {
        return std::invoke(get, base);
    }

    [[nodiscard]]
    GetterReturnT operator*() const noexcept {
        return std::invoke(get, base);
    }

    [[nodiscard]]
    const Underlying* operator->() const noexcept {
        return &std::invoke(get, base);
    }

    [[nodiscard]] operator GetterReturnT() const noexcept { return std::invoke(get, base); }

    [[nodiscard]]
    M* boundObject() const {
        return const_cast<M*>(base);
    }

    /**
     * @brief Makes a readonly @ref UIDataBindingTest_Label_via_declarative_projection "projection" of this property.
     */
    template <aui::invocable<const Underlying&> Projection>
    [[nodiscard]]
    auto readProjected(Projection&& projection) noexcept {
        return aui::detail::property::makeReadonlyProjection(std::move(*this), std::forward<Projection>(projection));
    }

    /**
     * @brief Makes a bidirectional @ref UIDataBindingTest_Label_via_declarative_projection "projection" of this property.
     */
    template <
        aui::invocable<const Underlying&> ProjectionRead,
        aui::invocable<const std::invoke_result_t<ProjectionRead, Underlying>&> ProjectionWrite>
    [[nodiscard]]
    auto biProjected(ProjectionRead&& projectionRead, ProjectionWrite&& projectionWrite) noexcept {
        return aui::detail::property::makeBidirectionalProjection(
            std::move(*this), std::forward<ProjectionRead>(projectionRead),
            std::forward<ProjectionWrite>(projectionWrite));
    }

    /**
     * @brief Makes a bidirectional projection of this property (by a single aui::lambda_overloaded).
     */
    template <aui::detail::property::ProjectionBidirectional<Underlying> Projection>
    [[nodiscard]]
    auto biProjected(Projection&& projectionBidirectional) noexcept {
        return aui::detail::property::makeBidirectionalProjection(std::move(*this), projectionBidirectional);
    };

    /**
     * @brief Notify observers that a change was occurred (no preconditions).
     */
    void notify() {
        if (changed.hasOutgoingConnections()) {
            emit changed(this->value());
        }
    }

private:
    friend class AObject;
    /**
     * @brief Makes a callable that assigns value to this property.
     */
    [[nodiscard]]
    auto assignment() noexcept {
        return aui::detail::property::makeAssignment(std::move(*this));
    }
};

// binary operations for properties.
// note: sync this PropertyModifier.h
template<AAnyProperty Lhs, typename Rhs>
[[nodiscard]]
inline auto operator==(const Lhs& lhs, Rhs&& rhs) {
    return *lhs == std::forward<Rhs>(rhs);
}

template<AAnyProperty Lhs, typename Rhs>
[[nodiscard]]
inline auto operator!=(const Lhs& lhs, Rhs&& rhs) {
    return *lhs != std::forward<Rhs>(rhs);
}

template<AAnyProperty Lhs, typename Rhs>
[[nodiscard]]
inline auto operator<<(const Lhs& lhs, Rhs&& rhs) {
    return *lhs << std::forward<Rhs>(rhs);
}

template<AAnyProperty Lhs, typename Rhs>
[[nodiscard]]
inline auto operator>>(const Lhs& lhs, Rhs&& rhs) {
    return *lhs >> std::forward<Rhs>(rhs);
}

template<AAnyProperty Lhs, typename Rhs>
[[nodiscard]]
inline auto operator<(const Lhs& lhs, Rhs&& rhs) {
    return *lhs < std::forward<Rhs>(rhs);
}

template<AAnyProperty Lhs, typename Rhs>
[[nodiscard]]
inline auto operator>(const Lhs& lhs, Rhs&& rhs) {
    return *lhs > std::forward<Rhs>(rhs);
}

template<AAnyProperty Lhs, typename Rhs>
[[nodiscard]]
inline auto operator<=(const Lhs& lhs, Rhs&& rhs) {
    return *lhs <= std::forward<Rhs>(rhs);
}

template<AAnyProperty Lhs, typename Rhs>
[[nodiscard]]
inline auto operator>=(const Lhs& lhs, Rhs&& rhs) {
    return *lhs >= std::forward<Rhs>(rhs);
}

template<AAnyProperty Lhs, typename Rhs>
[[nodiscard]]
inline auto operator+(const Lhs& lhs, Rhs&& rhs) {
    return *lhs + std::forward<Rhs>(rhs);
}

template<AAnyProperty Lhs, typename Rhs>
[[nodiscard]]
inline auto operator-(const Lhs& lhs, Rhs&& rhs) {
    return *lhs - std::forward<Rhs>(rhs);
}

template<AAnyProperty Lhs, typename Rhs>
inline decltype(auto) operator+=(Lhs& lhs, Rhs&& rhs)  {
    if constexpr (requires { *lhs += std::forward<Rhs>(rhs); }) {
        // const operator?
        return *lhs += std::forward<Rhs>(rhs);
    } else {
        return *lhs.writeScope() += std::forward<Rhs>(rhs);
    }
}

template<AAnyProperty Lhs, typename Rhs>
inline decltype(auto) operator+=(Lhs&& lhs, Rhs&& rhs) {
    return lhs = *lhs + std::forward<Rhs>(rhs);
}

// simple check above operators work.
=======
// simple check operators defined in detail/property.h work.
>>>>>>> ef27d319
static_assert(requires { AProperty<int>() + 1; });

#include <AUI/Common/APropertyDef.h> // just for convenience<|MERGE_RESOLUTION|>--- conflicted
+++ resolved
@@ -219,238 +219,7 @@
     AProperty<T>* mOwner;
 };
 
-<<<<<<< HEAD
-
-/**
- * @brief Property implementation to use with custom getter/setter.
- * @ingroup property_system
- * @details
- * @experimental
- * You can use this way if you are required to define custom behaviour on getter/setter. As a downside, you have to
- * write extra boilerplate code: define property, data field, signal, getter and setter checking equality. Also,
- * APropertyDef requires the class to derive `AObject`. Most of AView's properties are defined this way.
- *
- * See @ref property_system "property system" for usage examples.
- *
- * # Performance considerations
- * APropertyDef [does not involve](https://godbolt.org/z/cYTrc3PPf ) extra runtime overhead between assignment and
- * getter/setter.
- */
-template <
-    typename M, aui::invocable<M&> Getter, aui::invocable<M&, std::invoke_result_t<Getter, M&>> Setter,
-    typename SignalArg>
-struct APropertyDef {
-    /**
-     * @brief AObject which this property belongs to.
-     */
-    const M* base;
-    using Model = M;
-
-    /**
-     * @brief Getter. Can be pointer-to-member(function or field) or lambda.
-     */
-    Getter get;
-
-    /**
-     * @brief Setter. Can be pointer-to-member(function or field) or lambda.
-     * @details
-     * The setter implementation typically emits `changed` signal. If it is, it must emit changes only if value is
-     * actually changed.
-     * @code{cpp}
-     * void setValue(int value) {
-     *   if (mValue == value) {
-     *     return;
-     *   }
-     *   mValue = value;
-     *   emit mValueChanged(valueChanged);
-     * }
-     * @endcode
-     */
-    Setter set;
-    using GetterReturnT = decltype(std::invoke(get, base));
-    using Underlying = std::decay_t<GetterReturnT>;
-
-    /**
-     * @brief Reference to underlying signal emitting on value changes.
-     */
-    const emits<SignalArg>& changed;
-    static_assert(aui::same_as<Underlying , std::decay_t<SignalArg>>, "different getter result and signal arg?");
-
-    // this ctor effectively prohibits designated initialization, i.e., this one is not possible:
-    //
-    // auto size() const {
-    //     return APropertyDef {
-    //         .base = this,
-    //         .get = &AView::mSize,
-    //         .set = &AView::setSize,
-    //         .changed = mSizeChanged,
-    //     };
-    // }
-    //
-    // deduction in designated initializers is a relatively recent feature.
-    APropertyDef(const M* base, Getter get, Setter set, const emits<SignalArg>& changed)
-      : base(base), get(std::move(get)), set(std::move(set)), changed(changed) {}
-
-    template <aui::convertible_to<Underlying> U>
-    const APropertyDef& operator=(U&& u) const { // NOLINT(*-unconventional-assign-operator)
-        std::invoke(set, *const_cast<Model*>(base), std::forward<U>(u));
-        return *this;
-    }
-
-    [[nodiscard]]
-    GetterReturnT value() const noexcept {
-        return std::invoke(get, base);
-    }
-
-    [[nodiscard]]
-    GetterReturnT operator*() const noexcept {
-        return std::invoke(get, base);
-    }
-
-    [[nodiscard]]
-    const Underlying* operator->() const noexcept {
-        return &std::invoke(get, base);
-    }
-
-    [[nodiscard]] operator GetterReturnT() const noexcept { return std::invoke(get, base); }
-
-    [[nodiscard]]
-    M* boundObject() const {
-        return const_cast<M*>(base);
-    }
-
-    /**
-     * @brief Makes a readonly @ref UIDataBindingTest_Label_via_declarative_projection "projection" of this property.
-     */
-    template <aui::invocable<const Underlying&> Projection>
-    [[nodiscard]]
-    auto readProjected(Projection&& projection) noexcept {
-        return aui::detail::property::makeReadonlyProjection(std::move(*this), std::forward<Projection>(projection));
-    }
-
-    /**
-     * @brief Makes a bidirectional @ref UIDataBindingTest_Label_via_declarative_projection "projection" of this property.
-     */
-    template <
-        aui::invocable<const Underlying&> ProjectionRead,
-        aui::invocable<const std::invoke_result_t<ProjectionRead, Underlying>&> ProjectionWrite>
-    [[nodiscard]]
-    auto biProjected(ProjectionRead&& projectionRead, ProjectionWrite&& projectionWrite) noexcept {
-        return aui::detail::property::makeBidirectionalProjection(
-            std::move(*this), std::forward<ProjectionRead>(projectionRead),
-            std::forward<ProjectionWrite>(projectionWrite));
-    }
-
-    /**
-     * @brief Makes a bidirectional projection of this property (by a single aui::lambda_overloaded).
-     */
-    template <aui::detail::property::ProjectionBidirectional<Underlying> Projection>
-    [[nodiscard]]
-    auto biProjected(Projection&& projectionBidirectional) noexcept {
-        return aui::detail::property::makeBidirectionalProjection(std::move(*this), projectionBidirectional);
-    };
-
-    /**
-     * @brief Notify observers that a change was occurred (no preconditions).
-     */
-    void notify() {
-        if (changed.hasOutgoingConnections()) {
-            emit changed(this->value());
-        }
-    }
-
-private:
-    friend class AObject;
-    /**
-     * @brief Makes a callable that assigns value to this property.
-     */
-    [[nodiscard]]
-    auto assignment() noexcept {
-        return aui::detail::property::makeAssignment(std::move(*this));
-    }
-};
-
-// binary operations for properties.
-// note: sync this PropertyModifier.h
-template<AAnyProperty Lhs, typename Rhs>
-[[nodiscard]]
-inline auto operator==(const Lhs& lhs, Rhs&& rhs) {
-    return *lhs == std::forward<Rhs>(rhs);
-}
-
-template<AAnyProperty Lhs, typename Rhs>
-[[nodiscard]]
-inline auto operator!=(const Lhs& lhs, Rhs&& rhs) {
-    return *lhs != std::forward<Rhs>(rhs);
-}
-
-template<AAnyProperty Lhs, typename Rhs>
-[[nodiscard]]
-inline auto operator<<(const Lhs& lhs, Rhs&& rhs) {
-    return *lhs << std::forward<Rhs>(rhs);
-}
-
-template<AAnyProperty Lhs, typename Rhs>
-[[nodiscard]]
-inline auto operator>>(const Lhs& lhs, Rhs&& rhs) {
-    return *lhs >> std::forward<Rhs>(rhs);
-}
-
-template<AAnyProperty Lhs, typename Rhs>
-[[nodiscard]]
-inline auto operator<(const Lhs& lhs, Rhs&& rhs) {
-    return *lhs < std::forward<Rhs>(rhs);
-}
-
-template<AAnyProperty Lhs, typename Rhs>
-[[nodiscard]]
-inline auto operator>(const Lhs& lhs, Rhs&& rhs) {
-    return *lhs > std::forward<Rhs>(rhs);
-}
-
-template<AAnyProperty Lhs, typename Rhs>
-[[nodiscard]]
-inline auto operator<=(const Lhs& lhs, Rhs&& rhs) {
-    return *lhs <= std::forward<Rhs>(rhs);
-}
-
-template<AAnyProperty Lhs, typename Rhs>
-[[nodiscard]]
-inline auto operator>=(const Lhs& lhs, Rhs&& rhs) {
-    return *lhs >= std::forward<Rhs>(rhs);
-}
-
-template<AAnyProperty Lhs, typename Rhs>
-[[nodiscard]]
-inline auto operator+(const Lhs& lhs, Rhs&& rhs) {
-    return *lhs + std::forward<Rhs>(rhs);
-}
-
-template<AAnyProperty Lhs, typename Rhs>
-[[nodiscard]]
-inline auto operator-(const Lhs& lhs, Rhs&& rhs) {
-    return *lhs - std::forward<Rhs>(rhs);
-}
-
-template<AAnyProperty Lhs, typename Rhs>
-inline decltype(auto) operator+=(Lhs& lhs, Rhs&& rhs)  {
-    if constexpr (requires { *lhs += std::forward<Rhs>(rhs); }) {
-        // const operator?
-        return *lhs += std::forward<Rhs>(rhs);
-    } else {
-        return *lhs.writeScope() += std::forward<Rhs>(rhs);
-    }
-}
-
-template<AAnyProperty Lhs, typename Rhs>
-inline decltype(auto) operator+=(Lhs&& lhs, Rhs&& rhs) {
-    return lhs = *lhs + std::forward<Rhs>(rhs);
-}
-
-// simple check above operators work.
-=======
 // simple check operators defined in detail/property.h work.
->>>>>>> ef27d319
 static_assert(requires { AProperty<int>() + 1; });
 
 #include <AUI/Common/APropertyDef.h> // just for convenience