﻿/*
 * AUI Framework - Declarative UI toolkit for modern C++20
 * Copyright (C) 2020-2024 Alex2772 and Contributors
 *
 * SPDX-License-Identifier: MPL-2.0
 *
 * This Source Code Form is subject to the terms of the Mozilla Public
 * License, v. 2.0. If a copy of the MPL was not distributed with this
 * file, You can obtain one at http://mozilla.org/MPL/2.0/.
 */

#pragma once

#include "AObjectBase.h"

/**
 * @brief A base object class.
 * @ingroup core signal_slot
 * @details
 * AObject is required to use @ref signal_slot "signal-slot system".
 *
 * AObject keeps reference to itself via std::enable_shared_from_this. It can be accessed with sharedPtr() and weakPtr()
 * functions.
 */
class API_AUI_CORE AObject: public AObjectBase, public std::enable_shared_from_this<AObject> {
    friend class AAbstractSignal;

public:
    AObject();
    virtual ~AObject() = default;

    static void disconnect();

    [[nodiscard]] _<AObject> sharedPtr() { return std::enable_shared_from_this<AObject>::shared_from_this(); }

    [[nodiscard]] _weak<AObject> weakPtr() { return std::enable_shared_from_this<AObject>::weak_from_this(); }

    /**
     * @brief Connects signal to the slot of the specified object.
     * @ingroup signal_slot
     * @details
     * See @ref signal_slot "signal-slot system" for more info.
     * @example
     * @code{cpp}
     * connect(view->clicked, slot(otherObjectRawPtr)::handleButtonClicked);
     * @endcode
     * @param signal signal
     * @param object instance of <code>AObject</code>
     * @param function slot. Can be lambda
     */
    template <AAnySignal Signal, aui::derived_from<AObjectBase> Object, ACompatibleSlotFor<Signal> Function>
    static void connect(const Signal& signal, Object* object, Function&& function) {
        const_cast<Signal&>(signal).connect(object, std::forward<Function>(function));
    }

    /**
     * @brief Connects property to the slot of the specified object.
     * @ingroup property_system
     * @details
     * Connects to "changed" signal of the property. Additionally, calls specified function with the current value of the
     * property (pre-fire).
     *
     * See @ref signal_slot "signal-slot system" for more info.
     * @example
     * @code{cpp}
     * connect(textField->text(), slot(otherObjectRawPtr)::handleText);
     * @endcode
     * @param property property
     * @param object instance of <code>AObject</code>
     * @param function slot. Can be lambda
     */
    template <AAnyProperty Property, aui::derived_from<AObjectBase> Object, typename Function>
    static void connect(const Property& property, Object* object, Function&& function) {
        connect(property, object, std::forward<Function>(function));
    }

    /**
     * @brief Connects source property to the destination property.
     * @ingroup property_system
     * @details
     * Connects \c propertySource.changed to the setter of \c propertyDestination . Additionally, sets the
     * \c propertyDestination with the current value of the \c propertySource (pre-fire). Hence, initial dataflow is
     * from left argument to the right argument.
     *
     * After pre-fire, connects \c propertyDestination.changed to the setter of \c propertySource . This way, when
     * \c propertyDestination changes (i.e, \c propertyDestination belongs to some view and it's value is changed due to
     * user action) it immediately reflects on \c propertySource . So, \c propertySource is typically a property of some
     * view model with prefilled interesting data, and propertyDestination is a property of some view whose value
     * is unimportant at the moment of connection creation.
     *
     * connect pulls AObject from \c propertySource and \c propertyDestination to maintain the connection.
     *
     * See @ref signal_slot "signal-slot system" for more info.
     * @param propertySource source property, whose value is preserved on connection creation.
     * @param propertyDestination destination property, whose value is overwritten on connection creation.
     */
    template <AAnyProperty PropertySource, AAnyProperty PropertyDestination>
    static void connect(PropertySource&& propertySource, PropertyDestination&& propertyDestination) {
        AObject::connect(propertySource,
                         propertyDestination.assignment());
        AObject::connect(propertyDestination.changed,
                         propertySource.assignment());
    }

    /**
<<<<<<< HEAD
=======
     * @brief Connects source property to the destination property.
     * @ingroup property_system
     * @details
     * Connects \c propertySource.changed to the setter of \c propertyDestination . Additionally, sets the
     * \c propertyDestination with the current value of the \c propertySource (pre-fire). Hence, initial dataflow is
     * from left argument to the right argument.
     *
     * After pre-fire, connects \c propertyDestination.changed to the setter of \c propertySource . This way, when
     * \c propertyDestination changes (i.e, \c propertyDestination belongs to some view and it's value is changed due to
     * user action) it immediately reflects on \c propertySource . So, \c propertySource is typically a property of some
     * view model with prefilled interesting data, and propertyDestination is a property of some view whose value
     * is unimportant at the moment of connection creation.
     *
     * connect pulls AObject from \c propertySource and \c propertyDestination to maintain the connection.
     *
     * See @ref signal_slot "signal-slot system" for more info.
     * @param propertySource source property, whose value is preserved on connection creation.
     * @param propertyDestination destination property, whose value is overwritten on connection creation.
     */
    template <AAnyProperty PropertySource, AAnyProperty PropertyDestination>
    static void connect(PropertySource&& propertySource, PropertyDestination&& propertyDestination) {
        connect(std::forward<PropertySource>(propertySource),
                std::identity{},
                std::forward<PropertyDestination>(propertyDestination),
                std::identity{});
    }

    /**
     * @brief Connects signal or property to the slot of the specified object with projection.
     * @ingroup signal_slot
     * @ingroup property_system
     * @details
     * See @ref signal_slot "signal-slot system" for more info.
     * @example
     * @code{cpp}
     * connect(textField->text(), &AString::uppercase, slot(otherObjectRef)::handleText);
     * @endcode
     * @param connectable signal or property
     * @param projection projection which transforms value between signal and slot.
     * @param object instance of <code>AObject</code>
     * @param function slot. Can be lambda
     */
    template <AAnySignalOrProperty Connectable, aui::derived_from<AObjectBase> Object,
              ACompatibleSlotFor<Connectable> Function, typename Projection = std::identity>
    static void
    connect(const Connectable& connectable, Projection&& projection, Object& object, Function&& function) {
        connect(connectable, std::forward<Projection>(projection), &object, std::forward<Function>(function));
    }

    /**
>>>>>>> 71609212
     * @brief Connects signal or property to the slot of the specified object.
     * @ingroup signal_slot
     * @ingroup property_system
     * @details
     * See @ref signal_slot "signal-slot system" for more info.
     * @example
     * @code{cpp}
     * connect(view->clicked, slot(otherObjectRef)::handleButtonClicked);
     * @endcode
     * @param connectable signal or property
     * @param object instance of <code>AObject</code>
     * @param function slot. Can be lambda
     * @param projection projection
     */
    template <AAnySignalOrProperty Connectable, aui::derived_from<AObjectBase> Object,
        ACompatibleSlotFor<Connectable> Function>
    static void
<<<<<<< HEAD
    connect(const Connectable& connectable, Object& object, Function&& function)
        requires AAnySignal<Connectable> || AAnyProperty<Connectable>
    {
        connect(connectable, &object, std::forward<Function>(function));
=======
    connect(const Connectable& connectable, Object& object, Function&& function) {
        connect(connectable, std::identity{}, &object, std::forward<Function>(function));
    }

    /**
     * @brief Connects signal or property to slot of \c "this" object with projection.
     * @ingroup signal_slot
     * @ingroup property_system
     * @details
     * See @ref signal_slot "signal-slot system" for more info.
     * @example
     * @code{cpp}
     * connect(view->clicked, std::identity{}, [] { ALogger::info(LOG_TAG) << "Button clicked!"; });
     * connect(textField->text(), &AString::uppercase, [](const AString& s) { ALogger::info(LOG_TAG) << "Uppercased: " << s; });
     * @endcode
     * @param connectable signal or property
     * @param projection projection which transforms value between signal and slot.
     * @param function slot. Can be lambda
     */
    template <AAnySignalOrProperty Connectable, ACompatibleSlotFor<Connectable> Function,
        typename Projection = std::identity>
    void connect(const Connectable& connectable, Projection&& projection, Function&& function) {
        const_cast<Connectable&>(connectable)
            .connect(this, std::forward<Function>(function), std::forward<Projection>(projection));
>>>>>>> 71609212
    }

    /**
     * @brief Connects signal or property to slot of \c "this" object.
     * @ingroup signal_slot
     * @ingroup property_system
     * @details
     * See @ref signal_slot "signal-slot system" for more info.
     * @example
     * @code{cpp}
     * connect(view->clicked, [] { printf("Button clicked!\\n"); });
     * connect(textField->text(), [](const AString& s) { ALogger::info(LOG_TAG) << "Text: " << s; });
     * @endcode
     * @param connectable signal or property
     * @param projection projection which transforms value between signal and slot.
     * @param function slot. Can be lambda
     */
<<<<<<< HEAD
    template <typename Connectable, ACompatibleSlotFor<Connectable> Function>
    void connect(const Connectable& connectable, Function&& function)
        requires AAnySignal<Connectable> || AAnyProperty<Connectable>
    {
        connect(this, std::forward<Function>(function));
=======
    template <AAnySignalOrProperty Connectable, ACompatibleSlotFor<Connectable> Function>
    void connect(const Connectable& connectable, Function&& function) {
        connect(connectable, std::identity{}, std::forward<Function>(function));
    }

    /**
     * @brief Connects signal or property to the slot of the specified object with projection.
     * @ingroup signal_slot
     * @ingroup property_system
     * @details
     * See @ref signal_slot "signal-slot system" for more info.
     * @example
     * @code{cpp}
     * connect(view->clicked, std::identity{}, slot(otherObjectSharedPtr)::handleButtonClicked);
     * connect(textField->text(), &AString::uppercase, slot(otherObjectSharedPtr)::handleText);
     * @endcode
     * @param connectable signal or property
     * @param projection projection which transforms value between signal and slot.
     * @param object instance of <code>AObject</code>
     */
    template <AAnySignalOrProperty Connectable, aui::derived_from<AObjectBase> Object, ACompatibleSlotFor<Connectable> Function,
        typename Projection = std::identity>
    static void
    connect(const Connectable& connectable, Projection&& projection, _<Object> object, Function&& function) {
        connect(connectable, std::forward<Projection>(projection), object.get(), std::forward<Function>(function));
>>>>>>> 71609212
    }

    /**
     * @brief Connects signal or property to the slot of the specified object.
     * @ingroup signal_slot
     * @ingroup property_system
     * @details
     * See @ref signal_slot "signal-slot system" for more info.
     * @example
     * @code{cpp}
     * connect(view->clicked, slot(otherObjectSharedPtr)::handleButtonClicked);
     * connect(textField->text(), slot(otherObjectSharedPtr)::handleText);
     * @endcode
     * @param connectable signal or property
     * @param object instance of <code>AObject</code>
     * @param function slot. Can be lambda
     */
    template <AAnySignalOrProperty Connectable, aui::derived_from<AObjectBase> Object, ACompatibleSlotFor<Connectable> Function>
    static void
<<<<<<< HEAD
    connect(const Connectable& connectable, _<Object> object, Function&& function)
        requires AAnySignal<Connectable> || AAnyProperty<Connectable>
    {
        connect(connectable, object.get(), std::forward<Function>(function));
=======
    connect(const Connectable& connectable, _<Object> object, Function&& function) {
        connect(connectable, std::identity{}, object.get(), std::forward<Function>(function));
    }

    /**
     * @brief Connects signal to the slot of the specified object with projection. Slot is packed to single argument.
     * @param connectable slot or signal
     * @param projection projection which transforms value between signal and slot.
     * @param slotDef instance of <code>AObject</code> + slot
     *
     * @details
     * See @ref signal_slot "signal-slot system" for more info.
     * @example
     * @code{cpp}
     * connect(view->clicked, std::identity{}, ASlotDef { slot(otherObject)::handleButtonClicked });
     * connect(textField->text(), &AString::uppercase, ASlotDef { slot(otherObject)::handleText });
     * @endcode
     * @note
     * This overload is applicable for cases when you NEED to pass object and its slot via single argument. If possible,
     * consider using shorter overload:
     * @code{cpp}
     * connect(view->clicked, slot(otherObject)::handleButtonClicked);
     * @endcode
     */
    template <
        AAnySignalOrProperty Connectable, aui::derived_from<AObjectBase> Object, typename Function,
        typename Projection = std::identity>
    static void
    connect(const Connectable& connectable, Projection&& projection, ASlotDef<Object*, Function> slotDef) {
        connect(connectable, std::forward<Projection>(projection), slotDef.boundObject, std::move(slotDef.invocable));
>>>>>>> 71609212
    }

    /**
     * @brief Connects signal to the slot of the specified object. Slot is packed to single argument.
     * @param connectable slot or signal
     * @param slotDef instance of <code>AObject</code> + slot
     *
     * @details
     * See @ref signal_slot "signal-slot system" for more info.
     * @example
     * @code{cpp}
     * connect(view->clicked, ASlotDef { slot(otherObject)::handleButtonClicked });
     * connect(textField->text(), ASlotDef { slot(otherObject)::handleText });
     * @endcode
     * @note
     * This overload is applicable for cases when you NEED to pass object and its slot via single argument. If possible,
     * consider using shorter overload:
     * @code{cpp}
     * connect(view->clicked, slot(otherObject)::handleButtonClicked);
     * @endcode
     */
    template <AAnySignalOrProperty Connectable, aui::derived_from<AObjectBase> Object, typename Function>
    static void
<<<<<<< HEAD
    connect(const Connectable& connectable, ASlotDef<Object*, Function> slotDef)
        requires AAnySignal<Connectable> || AAnyProperty<Connectable>
    {
        connect(connectable, slotDef.boundObject, std::move(slotDef.invocable));
=======
    connect(const Connectable& connectable, ASlotDef<Object*, Function> slotDef) {
        connect(connectable, std::identity{}, slotDef.boundObject, std::move(slotDef.invocable));
    }

    /**
     * @brief Connects signal or property to the slot of the specified non-AObject type.
     * @ingroup property_system
     * @details
     * See @ref signal_slot "signal-slot system" for more info.
     * @example
     * @code{cpp}
     * struct User { AProperty<AString> name }; // user.name here is non-AObject type
     * connect(textField->text(), &AString::uppercase, user->name.assignment());
     * @endcode
     * @param connectable slot or signal
     * @param projection projection which transforms value between signal and slot.
     * @param object instance of <code>AObject</code>
     * @param function slot. Can be lambda
     */
    template <
        AAnyProperty Property, typename Object, ACompatibleSlotFor<Property> Function,
        typename Projection = std::identity>
    static void
    connect(const Property& property, Projection&& projection, _<Object> object, Function&& function)
        requires (!aui::derived_from<Object, AObject>)
    {
        std::decay_t<decltype(property.changed)>::makeCallable(nullptr, function, projection)(*property);
        connect(property.changed, std::forward<Projection>(projection), object, std::forward<Function>(function));
        const_cast<std::decay_t<decltype(property.changed)>&>(property.changed).connectNonAObject(std::move(object), std::forward<Projection>(projection), std::forward<Function>(function));
>>>>>>> 71609212
    }

    /**
     * @brief Connects signal or property to the slot of the specified non-AObject type.
     * @ingroup property_system
     * @details
     * See @ref signal_slot "signal-slot system" for more info.
     * @example
     * @code{cpp}
     * struct User { AProperty<AString> name }; // user.name here is non-AObject type
     * connect(textField->text(), user->name.assignment());
     * @endcode
     * @param connectable slot or signal
     * @param object instance of <code>AObject</code>
     * @param function slot. Can be lambda
     */
    template <AAnyProperty Property, typename Object, ACompatibleSlotFor<Property> Function>
    static void
    connect(const Property& property, _<Object> object, Function&& function)
        requires (!aui::derived_from<Object, AObject>)
    {
        std::decay_t<decltype(property.changed)>::makeCallable(nullptr, function)(*property);
        connect(property.changed, object, std::forward<Function>(function));
        const_cast<std::decay_t<decltype(property.changed)>&>(property.changed).connectNonAObject(std::move(object), std::forward<Function>(function));
    }

    void setSignalsEnabled(bool enabled) { mSignalsEnabled = enabled; }

    [[nodiscard]] bool isSignalsEnabled() const noexcept { return mSignalsEnabled; }

    template <ASignalInvokable T>
    void operator^(T&& t) {
        if (mSignalsEnabled) {
            t.invokeSignal(this);
        }
    }

    _<AAbstractThread> getThread() const { return mAttachedThread; }

    bool isSlotsCallsOnlyOnMyThread() const noexcept { return mSlotsCallsOnlyOnMyThread; }

    static void moveToThread(aui::no_escape<AObject> object, _<AAbstractThread> thread);

    void setSlotsCallsOnlyOnMyThread(bool slotsCallsOnlyOnMyThread) {
        mSlotsCallsOnlyOnMyThread = slotsCallsOnlyOnMyThread;
    }

protected:
    /**
     * @brief Set thread of the object.
     */
    void setThread(_<AAbstractThread> thread) { mAttachedThread = std::move(thread); }

private:
    _<AAbstractThread> mAttachedThread;
    bool mSignalsEnabled = true;

    /*
     * @brief Allows cross-thread signal call through event loop.
     * @details
     * If the object is sensitive to calls from other threads (i.e. view), it may set this flag to true in order to
     * force signals to pass through the object's native thread instead of calls from the other threads.
     */
    bool mSlotsCallsOnlyOnMyThread = false;

    static bool& isDisconnected();
};

/**
 * @brief emits the specified signal in context of \c this object.
 * @details
 * @ingroup useful_macros
 * @ingroup signal_slot
 * Unlike Qt's emit, AUI's emit is not just a syntax sugar; it's required to actually perform a signal call.
 *
 * Basic example: (in context of member function of AView):
 * @code{cpp}
 * emit clicked;
 * @endcode
 *
 * This code calls slots connected to <code>clicked</code> signal.
 *
 * If @ref emits "signal declaration" has arguments, you have to specify them in braces:
 * @code{cpp}
 * emit keyPressed(AInput::LCTRL);
 * @endcode
 *
 * See @ref signal_slot "signal-slot system" for more info.
 */
#define emit (*this) ^

/**
 * @brief emits the specified signal in context of specified object.
 * @param object pointer-like reference to object to emit signal from.
 * @param signal signal field name
 * @param ... arguments to the signal
 * @details
 * @ingroup useful_macros
 * @ingroup signal_slot
 * Unlike emit, this macro allows to emit signal of other object. It's recommended to use AUI_EMIT_FOREIGN only if
 * there's no way to use emit.
 *
 * Basic example: (in context of member function of AView):
 * @code{cpp}
 * auto view = _new<AButton>("button"); // or whatever view
 * AUI_EMIT_FOREIGN(view, clicked);
 * @endcode
 *
 * This code calls slots connected to <code>clicked</code> signal.
 *
 * If @ref emits "signal declaration" has arguments, you have to specify them:
 * @code{cpp}
 * AUI_EMIT_FOREIGN(view, keyPressed, AInput::LCTRL);
 * @endcode
 *
 * See @ref signal_slot "signal-slot system" for more info.
 */
#define AUI_EMIT_FOREIGN(object, signal, ...) (*object) ^ object->signal(__VA_ARGS__)

#include "SharedPtr.h"<|MERGE_RESOLUTION|>--- conflicted
+++ resolved
@@ -103,59 +103,6 @@
     }
 
     /**
-<<<<<<< HEAD
-=======
-     * @brief Connects source property to the destination property.
-     * @ingroup property_system
-     * @details
-     * Connects \c propertySource.changed to the setter of \c propertyDestination . Additionally, sets the
-     * \c propertyDestination with the current value of the \c propertySource (pre-fire). Hence, initial dataflow is
-     * from left argument to the right argument.
-     *
-     * After pre-fire, connects \c propertyDestination.changed to the setter of \c propertySource . This way, when
-     * \c propertyDestination changes (i.e, \c propertyDestination belongs to some view and it's value is changed due to
-     * user action) it immediately reflects on \c propertySource . So, \c propertySource is typically a property of some
-     * view model with prefilled interesting data, and propertyDestination is a property of some view whose value
-     * is unimportant at the moment of connection creation.
-     *
-     * connect pulls AObject from \c propertySource and \c propertyDestination to maintain the connection.
-     *
-     * See @ref signal_slot "signal-slot system" for more info.
-     * @param propertySource source property, whose value is preserved on connection creation.
-     * @param propertyDestination destination property, whose value is overwritten on connection creation.
-     */
-    template <AAnyProperty PropertySource, AAnyProperty PropertyDestination>
-    static void connect(PropertySource&& propertySource, PropertyDestination&& propertyDestination) {
-        connect(std::forward<PropertySource>(propertySource),
-                std::identity{},
-                std::forward<PropertyDestination>(propertyDestination),
-                std::identity{});
-    }
-
-    /**
-     * @brief Connects signal or property to the slot of the specified object with projection.
-     * @ingroup signal_slot
-     * @ingroup property_system
-     * @details
-     * See @ref signal_slot "signal-slot system" for more info.
-     * @example
-     * @code{cpp}
-     * connect(textField->text(), &AString::uppercase, slot(otherObjectRef)::handleText);
-     * @endcode
-     * @param connectable signal or property
-     * @param projection projection which transforms value between signal and slot.
-     * @param object instance of <code>AObject</code>
-     * @param function slot. Can be lambda
-     */
-    template <AAnySignalOrProperty Connectable, aui::derived_from<AObjectBase> Object,
-              ACompatibleSlotFor<Connectable> Function, typename Projection = std::identity>
-    static void
-    connect(const Connectable& connectable, Projection&& projection, Object& object, Function&& function) {
-        connect(connectable, std::forward<Projection>(projection), &object, std::forward<Function>(function));
-    }
-
-    /**
->>>>>>> 71609212
      * @brief Connects signal or property to the slot of the specified object.
      * @ingroup signal_slot
      * @ingroup property_system
@@ -173,87 +120,32 @@
     template <AAnySignalOrProperty Connectable, aui::derived_from<AObjectBase> Object,
         ACompatibleSlotFor<Connectable> Function>
     static void
-<<<<<<< HEAD
     connect(const Connectable& connectable, Object& object, Function&& function)
         requires AAnySignal<Connectable> || AAnyProperty<Connectable>
     {
         connect(connectable, &object, std::forward<Function>(function));
-=======
-    connect(const Connectable& connectable, Object& object, Function&& function) {
-        connect(connectable, std::identity{}, &object, std::forward<Function>(function));
-    }
-
-    /**
-     * @brief Connects signal or property to slot of \c "this" object with projection.
+    }
+
+    /**
+     * @brief Connects signal or property to slot of \c "this" object.
      * @ingroup signal_slot
      * @ingroup property_system
      * @details
      * See @ref signal_slot "signal-slot system" for more info.
      * @example
      * @code{cpp}
-     * connect(view->clicked, std::identity{}, [] { ALogger::info(LOG_TAG) << "Button clicked!"; });
-     * connect(textField->text(), &AString::uppercase, [](const AString& s) { ALogger::info(LOG_TAG) << "Uppercased: " << s; });
+     * connect(view->clicked, [] { printf("Button clicked!\\n"); });
+     * connect(textField->text(), [](const AString& s) { ALogger::info(LOG_TAG) << "Text: " << s; });
      * @endcode
      * @param connectable signal or property
      * @param projection projection which transforms value between signal and slot.
      * @param function slot. Can be lambda
      */
-    template <AAnySignalOrProperty Connectable, ACompatibleSlotFor<Connectable> Function,
-        typename Projection = std::identity>
-    void connect(const Connectable& connectable, Projection&& projection, Function&& function) {
-        const_cast<Connectable&>(connectable)
-            .connect(this, std::forward<Function>(function), std::forward<Projection>(projection));
->>>>>>> 71609212
-    }
-
-    /**
-     * @brief Connects signal or property to slot of \c "this" object.
-     * @ingroup signal_slot
-     * @ingroup property_system
-     * @details
-     * See @ref signal_slot "signal-slot system" for more info.
-     * @example
-     * @code{cpp}
-     * connect(view->clicked, [] { printf("Button clicked!\\n"); });
-     * connect(textField->text(), [](const AString& s) { ALogger::info(LOG_TAG) << "Text: " << s; });
-     * @endcode
-     * @param connectable signal or property
-     * @param projection projection which transforms value between signal and slot.
-     * @param function slot. Can be lambda
-     */
-<<<<<<< HEAD
     template <typename Connectable, ACompatibleSlotFor<Connectable> Function>
     void connect(const Connectable& connectable, Function&& function)
         requires AAnySignal<Connectable> || AAnyProperty<Connectable>
     {
         connect(this, std::forward<Function>(function));
-=======
-    template <AAnySignalOrProperty Connectable, ACompatibleSlotFor<Connectable> Function>
-    void connect(const Connectable& connectable, Function&& function) {
-        connect(connectable, std::identity{}, std::forward<Function>(function));
-    }
-
-    /**
-     * @brief Connects signal or property to the slot of the specified object with projection.
-     * @ingroup signal_slot
-     * @ingroup property_system
-     * @details
-     * See @ref signal_slot "signal-slot system" for more info.
-     * @example
-     * @code{cpp}
-     * connect(view->clicked, std::identity{}, slot(otherObjectSharedPtr)::handleButtonClicked);
-     * connect(textField->text(), &AString::uppercase, slot(otherObjectSharedPtr)::handleText);
-     * @endcode
-     * @param connectable signal or property
-     * @param projection projection which transforms value between signal and slot.
-     * @param object instance of <code>AObject</code>
-     */
-    template <AAnySignalOrProperty Connectable, aui::derived_from<AObjectBase> Object, ACompatibleSlotFor<Connectable> Function,
-        typename Projection = std::identity>
-    static void
-    connect(const Connectable& connectable, Projection&& projection, _<Object> object, Function&& function) {
-        connect(connectable, std::forward<Projection>(projection), object.get(), std::forward<Function>(function));
->>>>>>> 71609212
     }
 
     /**
@@ -273,28 +165,23 @@
      */
     template <AAnySignalOrProperty Connectable, aui::derived_from<AObjectBase> Object, ACompatibleSlotFor<Connectable> Function>
     static void
-<<<<<<< HEAD
     connect(const Connectable& connectable, _<Object> object, Function&& function)
         requires AAnySignal<Connectable> || AAnyProperty<Connectable>
     {
         connect(connectable, object.get(), std::forward<Function>(function));
-=======
-    connect(const Connectable& connectable, _<Object> object, Function&& function) {
-        connect(connectable, std::identity{}, object.get(), std::forward<Function>(function));
-    }
-
-    /**
-     * @brief Connects signal to the slot of the specified object with projection. Slot is packed to single argument.
+    }
+
+    /**
+     * @brief Connects signal to the slot of the specified object. Slot is packed to single argument.
      * @param connectable slot or signal
-     * @param projection projection which transforms value between signal and slot.
      * @param slotDef instance of <code>AObject</code> + slot
      *
      * @details
      * See @ref signal_slot "signal-slot system" for more info.
      * @example
      * @code{cpp}
-     * connect(view->clicked, std::identity{}, ASlotDef { slot(otherObject)::handleButtonClicked });
-     * connect(textField->text(), &AString::uppercase, ASlotDef { slot(otherObject)::handleText });
+     * connect(view->clicked, ASlotDef { slot(otherObject)::handleButtonClicked });
+     * connect(textField->text(), ASlotDef { slot(otherObject)::handleText });
      * @endcode
      * @note
      * This overload is applicable for cases when you NEED to pass object and its slot via single argument. If possible,
@@ -303,72 +190,12 @@
      * connect(view->clicked, slot(otherObject)::handleButtonClicked);
      * @endcode
      */
-    template <
-        AAnySignalOrProperty Connectable, aui::derived_from<AObjectBase> Object, typename Function,
-        typename Projection = std::identity>
-    static void
-    connect(const Connectable& connectable, Projection&& projection, ASlotDef<Object*, Function> slotDef) {
-        connect(connectable, std::forward<Projection>(projection), slotDef.boundObject, std::move(slotDef.invocable));
->>>>>>> 71609212
-    }
-
-    /**
-     * @brief Connects signal to the slot of the specified object. Slot is packed to single argument.
-     * @param connectable slot or signal
-     * @param slotDef instance of <code>AObject</code> + slot
-     *
-     * @details
-     * See @ref signal_slot "signal-slot system" for more info.
-     * @example
-     * @code{cpp}
-     * connect(view->clicked, ASlotDef { slot(otherObject)::handleButtonClicked });
-     * connect(textField->text(), ASlotDef { slot(otherObject)::handleText });
-     * @endcode
-     * @note
-     * This overload is applicable for cases when you NEED to pass object and its slot via single argument. If possible,
-     * consider using shorter overload:
-     * @code{cpp}
-     * connect(view->clicked, slot(otherObject)::handleButtonClicked);
-     * @endcode
-     */
     template <AAnySignalOrProperty Connectable, aui::derived_from<AObjectBase> Object, typename Function>
     static void
-<<<<<<< HEAD
     connect(const Connectable& connectable, ASlotDef<Object*, Function> slotDef)
         requires AAnySignal<Connectable> || AAnyProperty<Connectable>
     {
         connect(connectable, slotDef.boundObject, std::move(slotDef.invocable));
-=======
-    connect(const Connectable& connectable, ASlotDef<Object*, Function> slotDef) {
-        connect(connectable, std::identity{}, slotDef.boundObject, std::move(slotDef.invocable));
-    }
-
-    /**
-     * @brief Connects signal or property to the slot of the specified non-AObject type.
-     * @ingroup property_system
-     * @details
-     * See @ref signal_slot "signal-slot system" for more info.
-     * @example
-     * @code{cpp}
-     * struct User { AProperty<AString> name }; // user.name here is non-AObject type
-     * connect(textField->text(), &AString::uppercase, user->name.assignment());
-     * @endcode
-     * @param connectable slot or signal
-     * @param projection projection which transforms value between signal and slot.
-     * @param object instance of <code>AObject</code>
-     * @param function slot. Can be lambda
-     */
-    template <
-        AAnyProperty Property, typename Object, ACompatibleSlotFor<Property> Function,
-        typename Projection = std::identity>
-    static void
-    connect(const Property& property, Projection&& projection, _<Object> object, Function&& function)
-        requires (!aui::derived_from<Object, AObject>)
-    {
-        std::decay_t<decltype(property.changed)>::makeCallable(nullptr, function, projection)(*property);
-        connect(property.changed, std::forward<Projection>(projection), object, std::forward<Function>(function));
-        const_cast<std::decay_t<decltype(property.changed)>&>(property.changed).connectNonAObject(std::move(object), std::forward<Projection>(projection), std::forward<Function>(function));
->>>>>>> 71609212
     }
 
     /**
