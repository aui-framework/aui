/*
 * AUI Framework - Declarative UI toolkit for modern C++20
 * Copyright (C) 2020-2025 Alex2772 and Contributors
 *
 * SPDX-License-Identifier: MPL-2.0
 *
 * This Source Code Form is subject to the terms of the Mozilla Public
 * License, v. 2.0. If a copy of the MPL was not distributed with this
 * file, You can obtain one at http://mozilla.org/MPL/2.0/.
 */

//
// Created by nelonn on 9/4/25.
//

#pragma once

#include <AUI/Common/AUtf8.h>
#include <AUI/Traits/values.h>
<<<<<<< HEAD
#include <fmt/core.h>
=======
#include <fmt/format.h>
>>>>>>> d48e59d5

template<typename OutT, typename InT>
constexpr const OutT* pointer_cast(const InT* ptr) {
    static_assert(sizeof(InT) == sizeof(OutT), "Size mismatch");
    static_assert(alignof(InT) == alignof(OutT), "Alignment mismatch");

    union Converter {
        const InT* from;
        const OutT* to;

        constexpr Converter(const InT* p) : from(p) {}
    };

    return Converter(ptr).to;
}

template<typename OutT, typename InT>
constexpr const OutT* pointer_cast(InT* ptr) {
    static_assert(sizeof(InT) == sizeof(OutT), "Size mismatch");
    static_assert(alignof(InT) == alignof(OutT), "Alignment mismatch");

    union Converter {
        InT* from;
        OutT* to;

        constexpr Converter(InT* p) : from(p) {}
    };

    return Converter(ptr).to;
}

<<<<<<< HEAD
class AByteBuffer;
class AStringVector;
=======
class API_AUI_CORE AByteBuffer;
class API_AUI_CORE AStringVector;
>>>>>>> d48e59d5


/**
 * @brief Represents a UTF-8 string view.
 * @ingroup core
 * @details
 * AStringView stores a pointer and size of constant 8-bit integer sequence representing UTF-8 code units. Each Unicode
 * character (codepoint) is encoded using 1-4 consecutive code units, supporting the full Unicode standard.
 *
 * Unicode provides comprehensive support for international writing systems and symbols.
 *
 * AStringView points to constant data. For owning version of AStringView, see [AString].
 *
 * To work with raw bytes, use AStringView::bytes() function.
 */
class API_AUI_CORE AStringView: private std::string_view {
private:
    using super = std::string_view;

public:
    using bytes_type = super;

    using iterator = AUtf8ConstIterator;
    using const_iterator = AUtf8ConstIterator;
    using reverse_iterator = AUtf8ConstReverseIterator;
    using const_reverse_iterator = AUtf8ConstReverseIterator;

    auto constexpr static NPOS = super::npos;

    static constexpr auto TO_NUMBER_BASE_BIN = 2;
    static constexpr auto TO_NUMBER_BASE_OCT = 8;
    static constexpr auto TO_NUMBER_BASE_DEC = 10;
    static constexpr auto TO_NUMBER_BASE_HEX = 16;

    using super::super;

    constexpr AStringView(const char8_t* utf8_str, size_t length) noexcept : super(pointer_cast<char>(utf8_str), length) {}

    constexpr AStringView(const char8_t* utf8_str) noexcept : super(pointer_cast<char>(utf8_str)) {}

    constexpr AStringView(std::string_view str) noexcept : super(str) {}

    bool startsWith(AStringView prefix) const noexcept {
        if (prefix.size() > size()) {
            return false;
        }
        return substr(0, prefix.size()) == prefix;
    }

    bool endsWith(AStringView suffix) const noexcept {
        if (suffix.size() > size()) {
            return false;
        }
        return substr(size() - suffix.size()) == suffix;
    }

    bool contains(char c) const noexcept;
    bool contains(AChar c) const noexcept;
    bool contains(AStringView str) const noexcept;

    bool operator==(std::string_view other) const noexcept {
        return bytes() == other;
    }

    bool operator!=(std::string_view other) const noexcept {
        return bytes() != other;
    }


    /**
     * @brief Raw `const char*` pointer to the string.
     * @return A pointer to the first character of the string.
     * @details
     * The returned pointer is not guaranteed to be valid C-style string, because we can't insert a null character at
     * the end.
     */
    [[nodiscard]]
    constexpr const char* data() const noexcept {
        return super::data();
    }

    /**
     * @brief Returns a substring `[pos, pos + count)`.
     * @param pos The starting position of the substring.
     * @param count The number of characters to include in the substring.
     * If the requested substring extends past the end of the string, i.e. the count is greater than `size() - pos`
     * (e.g. if `count == npos`), the returned substring is `[pos, size())`.
     *
     * Since AString encapsulates a UTF-8 encoded string, the returned substring is always valid UTF-8, hence, it
     * operates on top of UTF-8 code points. `pos` and `count` are interpreted as code points positions, not as byte.
     */
    [[nodiscard]]
    AStringView substr(size_type pos = 0, size_type count = npos) const noexcept;

    /**
     * @brief Returns the number of bytes in the UTF-8 encoded string
     * @sa length
     */
    size_type sizeBytes() const noexcept {
        return super::size();
    }

    /**
     * @brief Unchecked access to the UTF-8 character at the specified position.
     * @param i The position of the character to return.
     * @return The character at the specified position.
     */
    [[nodiscard]]
    AChar operator[](size_type i) const {
        if (empty()) {
            return AChar();
        }
        return *(begin() + i);
    }

    /**
     * @brief Returns the number of Unicode characters in the string
     * @sa sizeBytes
     */
    [[nodiscard]]
    size_type length() const noexcept;

    /**
     * @brief Encodes the string into a null-terminated byte buffer using the specified encoding.
     * @sa bytes, toUtf16, toUtf32
     */
    AByteBuffer encode(AStringEncoding encoding) const;

    /**
     * @brief Encodes the UTF-8 string into a UTF-16 string
     * @sa bytes, encode
     */
    std::u16string toUtf16() const;

    /**
     * @brief Encodes the UTF-8 string into a UTF-32 string
     * @sa bytes, encode
     */
    std::u32string toUtf32() const;

    std::string_view bytes() const noexcept {
        return *this;
    }

    AStringView trimLeft(char symbol = ' ') const;
    AStringView trimRight(char symbol = ' ') const;
    AStringView trim(char symbol = ' ') const;

    size_type sizeBytes() const noexcept {
        return bytes().size();
    }

    AString uppercase() const;

    AString lowercase() const;

    AStringVector split(AChar c) const;

    /**
     * @brief Converts the string to boolean value.
     * @return If the string equals to "true", true returned, false otherwise.
     */
    bool toBool() const;

    /**
     * @brief Converts the string to int value.
     * @return The string converted to an integer value using base 10. If the string starts with 0x or 0X, the base 16
     * used.
     *
     * If conversion to int is not possible, nullopt is returned.
     */
    AOptional<int32_t> toInt() const noexcept;

    /**
     * @brief Converts the string to long value.
     * @return The string converted to an integer value using base 10. If the string starts with 0x or 0X, the base 16
     * used.
     *
     * If conversion to long is not possible, nullopt is returned.
     */
    AOptional<int64_t> toLong() const noexcept;

    /**
     * @brief Converts the string to unsigned int value.
     * @return The string converted to an integer value using base 10. If the string starts with 0x or 0X, the base 16
     * used.
     *
     * If conversion to unsigned int is not possible, exception is thrown.
     */
    AOptional<uint32_t> toUInt() const noexcept;

    /**
     * @brief Converts the string to unsigned long value.
     * @return The string converted to an integer value using base 10. If the string starts with 0x or 0X, the base 16
     * used.
     *
     * If conversion to unsigned long is not possible, exception is thrown.
     */
    AOptional<uint64_t> toULong() const noexcept;

    /**
     * @brief Converts the string to a float number.
     * @return The string converted to a float number.
     *
     * If conversion to int is not possible, nullopt is returned.
     */
    AOptional<float> toFloat() const noexcept;

    /**
     * @brief Converts the string to a double number.
     * @return The string converted to a double number.
     *
     * If conversion to int is not possible, nullopt is returned.
     */
    AOptional<double> toDouble() const noexcept;

    /**
     * @brief Returns the string converted to an int using base. Returns std::nullopt if the conversion fails.
     * @sa toNumberOrException
     */
    AOptional<int> toNumber(aui::ranged_number<int, 2, 36> base) const noexcept;

    int32_t toIntOrException() const {
        return toInt().valueOrException(fmt::format("bad to number conversion: {}", toStdString()).c_str());
    }

    int64_t toLongOrException() const {
        return toLong().valueOrException(fmt::format("bad to number conversion: {}", toStdString()).c_str());
    }

    uint32_t toUIntOrException() const {
        return toUInt().valueOrException(fmt::format("bad to number conversion: {}", toStdString()).c_str());
    }

    uint64_t toULongOrException() const {
        return toULong().valueOrException(fmt::format("bad to number conversion: {}", toStdString()).c_str());
    }

    float toFloatOrException() const noexcept {
        return toDouble().valueOrException(fmt::format("bad float: {}", toStdString()).c_str());
    }

    double toDoubleOrException() const noexcept {
        return toDouble().valueOrException(fmt::format("bad double: {}", toStdString()).c_str());
    }

    int toNumberOrException(aui::ranged_number<int, 2, 36> base = TO_NUMBER_BASE_DEC) const {
        return toNumber(base).valueOrException(fmt::format("bad to number conversion: {}", toStdString()).c_str());
    }

    iterator begin() const noexcept {
        return AUtf8ConstIterator(data(), data(), data() + size(), 0);
    }

    iterator end() const noexcept {
        return AUtf8ConstIterator(data(), data(), data() + size(), size());
    }

    const_iterator cbegin() const noexcept {
        return begin();
    }

    const_iterator cend() const noexcept {
        return end();
    }

    reverse_iterator rbegin() const noexcept {
        return AUtf8ConstReverseIterator(end());
    }

    reverse_iterator rend() const noexcept {
        return AUtf8ConstReverseIterator(begin());
    }

    const_reverse_iterator crbegin() const noexcept {
        return rbegin();
    }

    const_reverse_iterator crend() const noexcept {
        return rend();
    }

    AChar first() const {
        if (empty()) {
            return AChar();
        }
        return *begin();
    }

    AChar last() const {
        if (empty()) {
            return AChar();
        }
        auto it = end();
        --it;
        return *it;
    }

<<<<<<< HEAD
    std::string toStdString() const {
        return std::string{*this};
    }

=======

    /**
     * @brief Converts the string to boolean value.
     * @return If the string equals to "true", true returned, false otherwise.
     */
    bool toBool() const;

    /**
     * @brief Converts the string to int value.
     * @return The string converted to an integer value using base 10. If the string starts with 0x or 0X, the base 16
     * used.
     *
     * If conversion to int is not possible, nullopt is returned.
     */
    AOptional<int32_t> toInt() const noexcept;

    /**
     * @brief Converts the string to long value.
     * @return The string converted to an integer value using base 10. If the string starts with 0x or 0X, the base 16
     * used.
     *
     * If conversion to long is not possible, nullopt is returned.
     */
    AOptional<int64_t> toLong() const noexcept;

    /**
     * @brief Converts the string to unsigned int value.
     * @return The string converted to an integer value using base 10. If the string starts with 0x or 0X, the base 16
     * used.
     *
     * If conversion to unsigned int is not possible, exception is thrown.
     */
    AOptional<uint32_t> toUInt() const noexcept;

    /**
     * @brief Converts the string to unsigned long value.
     * @return The string converted to an integer value using base 10. If the string starts with 0x or 0X, the base 16
     * used.
     *
     * If conversion to unsigned long is not possible, exception is thrown.
     */
    AOptional<uint64_t> toULong() const noexcept;

    /**
     * @brief Converts the string to a float number.
     * @return The string converted to a float number.
     *
     * If conversion to int is not possible, nullopt is returned.
     */
    AOptional<float> toFloat() const noexcept;

    /**
     * @brief Converts the string to a double number.
     * @return The string converted to a double number.
     *
     * If conversion to int is not possible, nullopt is returned.
     */
    AOptional<double> toDouble() const noexcept;

    /**
     * @brief Returns the string converted to an int using base. Returns std::nullopt if the conversion fails.
     * @sa toNumberOrException
     */
    AOptional<int> toNumber(aui::ranged_number<int, 2, 36> base) const noexcept;

    int32_t toIntOrException() const {
        return toInt().valueOrException(fmt::format("bad to number conversion: {}", bytes()).c_str());
    }

    int64_t toLongOrException() const {
        return toLong().valueOrException(fmt::format("bad to number conversion: {}", bytes()).c_str());
    }

    uint32_t toUIntOrException() const {
        return toUInt().valueOrException(fmt::format("bad to number conversion: {}", bytes()).c_str());
    }

    uint64_t toULongOrException() const {
        return toULong().valueOrException(fmt::format("bad to number conversion: {}", bytes()).c_str());
    }

    float toFloatOrException() const noexcept {
        return toDouble().valueOrException(fmt::format("bad float: {}", bytes()).c_str());
    }

    double toDoubleOrException() const noexcept {
        return toDouble().valueOrException(fmt::format("bad double: {}", bytes()).c_str());
    }

    int toNumberOrException(aui::ranged_number<int, 2, 36> base = TO_NUMBER_BASE_DEC) const {
        return toNumber(base).valueOrException(fmt::format("bad to number conversion: {}", bytes()).c_str());
    }

    AStringVector split(AChar c) const;

    [[nodiscard]]
    AStringView trimLeft(AChar symbol = ' ') const;

    [[nodiscard]]
    AStringView trimRight(AChar symbol = ' ') const;

    [[nodiscard]]
    AStringView trim(AChar symbol = ' ') const
    {
        return trimLeft(symbol).trimRight(symbol);
    }

    [[nodiscard]]
    AString lowercase() const;

    [[nodiscard]]
    AString uppercase() const;

    AString removedAll(AChar c);

    static constexpr auto TO_NUMBER_BASE_BIN = 2;
    static constexpr auto TO_NUMBER_BASE_OCT = 8;
    static constexpr auto TO_NUMBER_BASE_DEC = 10;
    static constexpr auto TO_NUMBER_BASE_HEX = 16;

>>>>>>> d48e59d5
};

template<>
struct std::hash<AStringView>
{
    size_t operator()(const AStringView& t) const noexcept
    {
        return std::hash<std::string_view>()(t.bytes());
    }
};

// gtest printer for AString
inline void PrintTo(AStringView s, std::ostream* stream) {
    *stream << s.bytes();
}

#if AUI_PLATFORM_WIN
namespace aui::win32 {
/*
 * On Windows, char16_t == wchar_t. WinAPI interfaces use wchar_t widely, so we have some handy functions to
 * convert AString(View) to wchar_t* and back.
 */

/**
 * @brief AString to const wchar_t*.
 * @ingroup core
 * @details
 * @exclusivefor{windows}
 */
API_AUI_CORE std::wstring toWchar(AStringView str);
}
#endif<|MERGE_RESOLUTION|>--- conflicted
+++ resolved
@@ -17,11 +17,7 @@
 
 #include <AUI/Common/AUtf8.h>
 #include <AUI/Traits/values.h>
-<<<<<<< HEAD
-#include <fmt/core.h>
-=======
 #include <fmt/format.h>
->>>>>>> d48e59d5
 
 template<typename OutT, typename InT>
 constexpr const OutT* pointer_cast(const InT* ptr) {
@@ -53,13 +49,8 @@
     return Converter(ptr).to;
 }
 
-<<<<<<< HEAD
-class AByteBuffer;
-class AStringVector;
-=======
 class API_AUI_CORE AByteBuffer;
 class API_AUI_CORE AStringVector;
->>>>>>> d48e59d5
 
 
 /**
@@ -128,7 +119,6 @@
         return bytes() != other;
     }
 
-
     /**
      * @brief Raw `const char*` pointer to the string.
      * @return A pointer to the first character of the string.
@@ -358,12 +348,6 @@
         return *it;
     }
 
-<<<<<<< HEAD
-    std::string toStdString() const {
-        return std::string{*this};
-    }
-
-=======
 
     /**
      * @brief Converts the string to boolean value.
@@ -484,7 +468,6 @@
     static constexpr auto TO_NUMBER_BASE_DEC = 10;
     static constexpr auto TO_NUMBER_BASE_HEX = 16;
 
->>>>>>> d48e59d5
 };
 
 template<>
