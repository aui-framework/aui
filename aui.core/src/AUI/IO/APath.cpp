--- conflicted
+++ resolved
@@ -249,21 +249,7 @@
     ::_wmkdir(c_str());
     auto et = GetLastError();
     if (et == ERROR_SUCCESS) return *this;
-<<<<<<< HEAD
-
-=======
-    auto s = "could not create directory: "_as + absolute() ERROR_DESCRIPTION;
-    switch (et) {
-        case ERROR_FILE_NOT_FOUND:
-            throw AFileNotFoundException(s);
-        case ERROR_ACCESS_DENIED:
-            throw AAccessDeniedException(s);
-        case ERROR_ALREADY_EXISTS:
-            break;
-        default:
-            throw AIOException(s);
-    }
->>>>>>> 2a23d189
+
 #else
     if (::mkdir(toStdString().c_str(), 0755) == 0) {
         return *this;
@@ -345,6 +331,7 @@
         case HOME:
             SHGetFolderPath(nullptr, CSIDL_PROFILE, nullptr, SHGFP_TYPE_DEFAULT, result.data());
             break;
+
         default:
             assert(0);
     }
