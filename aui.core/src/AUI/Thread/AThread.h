--- conflicted
+++ resolved
@@ -115,18 +115,15 @@
         return mThreadName;
     }
 
-<<<<<<< HEAD
+     /**
+     * @brief Retrieve stacktrace of the thread.
+     */
+    [[nodiscard]]
+    AStacktrace threadStacktrace() const;
+        
 	[[nodiscard]]
     bool messageQueueEmpty() noexcept;
 
-=======
-     /**
-     * @brief Retrieve stacktrace of the thread.
-     */
-   [[nodiscard]]
-   AStacktrace threadStacktrace() const;
-        
->>>>>>> bf2efdd8
 protected:
     /**
      * @brief Thread ID.
