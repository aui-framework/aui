--- conflicted
+++ resolved
@@ -359,7 +359,43 @@
     }
 }
 
-<<<<<<< HEAD
+/**
+ * Check exception does not break the workflow.
+ */
+TEST_F(SignalSlotTest, Exception1) {
+    slave = _new<Slave>();
+    AObject::connect(master->message, slave, [slave = slave.get()] (const AString& msg) {
+      throw AException("bruh");
+    });
+    AObject::connect(master->message, slave, [slave = slave.get()] (const AString& msg) {
+        slave->acceptMessage(msg);
+    });
+
+    EXPECT_CALL(*slave, acceptMessage(AString("hello"))).Times(1);
+    EXPECT_CALL(*slave, die());
+    master->broadcastMessage("hello");
+}
+
+/**
+ * Check exception does not break the workflow.
+ */
+TEST_F(SignalSlotTest, Exception2) {
+    slave = _new<Slave>();
+    AObject::connect(master->message, slave, [slave = slave.get()] (const AString& msg) {
+        throw AException("bruh");
+    });
+    AObject::connect(master->message, slave, [slave = slave.get()] (const AString& msg) {
+        slave->acceptMessage(msg);
+    });
+
+    EXPECT_CALL(*slave, acceptMessage(AString("hello"))).Times(1);
+    EXPECT_CALL(*slave, die());
+
+    auto task = async {
+        master->broadcastMessage("hello");
+    };
+    *task;
+}
 
 TEST_F(SignalSlotTest, CopyTest) {
     struct CopyTrap {
@@ -396,42 +432,4 @@
     EXPECT_EQ(copyTrap.value, 0);
     s ^ s.copyTrapSignal(copyTrap);
     EXPECT_EQ(copyTrap.value, 1);
-=======
-/**
- * Check exception does not break the workflow.
- */
-TEST_F(SignalSlotTest, Exception1) {
-    slave = _new<Slave>();
-    AObject::connect(master->message, slave, [slave = slave.get()] (const AString& msg) {
-      throw AException("bruh");
-    });
-    AObject::connect(master->message, slave, [slave = slave.get()] (const AString& msg) {
-        slave->acceptMessage(msg);
-    });
-
-    EXPECT_CALL(*slave, acceptMessage(AString("hello"))).Times(1);
-    EXPECT_CALL(*slave, die());
-    master->broadcastMessage("hello");
-}
-
-/**
- * Check exception does not break the workflow.
- */
-TEST_F(SignalSlotTest, Exception2) {
-    slave = _new<Slave>();
-    AObject::connect(master->message, slave, [slave = slave.get()] (const AString& msg) {
-        throw AException("bruh");
-    });
-    AObject::connect(master->message, slave, [slave = slave.get()] (const AString& msg) {
-        slave->acceptMessage(msg);
-    });
-
-    EXPECT_CALL(*slave, acceptMessage(AString("hello"))).Times(1);
-    EXPECT_CALL(*slave, die());
-
-    auto task = async {
-        master->broadcastMessage("hello");
-    };
-    *task;
->>>>>>> 37ffce58
 }