--- conflicted
+++ resolved
@@ -43,8 +43,6 @@
 
 cmake_policy(SET CMP0072 NEW)
 
-<<<<<<< HEAD
-=======
 if (ANDROID OR IOS)
     set(_build_shared OFF)
     message(STATUS "Forcing static build because you are building for mobile platform.")
@@ -52,7 +50,6 @@
     set(_build_shared ON)
 endif()
 set(BUILD_SHARED_LIBS ${_build_shared} CACHE BOOL "Build using shared libraries")
->>>>>>> e3876f7d
 
 # platform definitions
 # platform exclusion (AUI/Platform/<platform name>/...)
@@ -993,10 +990,7 @@
         file(GENERATE
                 OUTPUT ${PROJECT_BINARY_DIR}/appimage-generate.cmake
                 INPUT ${AUI_ROOT}/cmake/appimage-generate.cmake.in)
-<<<<<<< HEAD
-=======
-
->>>>>>> e3876f7d
+
         file(GENERATE
                 OUTPUT ${PROJECT_BINARY_DIR}/appimage-generate-vars.cmake
                 CONTENT "set(EXECUTABLE $<TARGET_FILE:${APP_TARGET}>)\nset(DESKTOP_FILE ${APP_LINUX_DESKTOP})\nset(ICON_FILE ${APP_ICON})")
