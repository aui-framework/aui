--- conflicted
+++ resolved
@@ -123,44 +123,6 @@
 
 #define AUI_ENTRY static int fake_entry(const AStringVector& args)
 
-<<<<<<< HEAD
-// AUI_DOCS_OUTPUT: doxygen/intermediate/updater.h
-// @defgroup updater aui::updater
-// @brief Deliver updates on non-centralized distribution methods
-// @details
-// @experimental
-// This module is purposed for delivering updates to your end users on distribution methods that do not support that by
-// themselves (i.e., occasional Windows installers, portables for Windows and Linux, macOS app bundles downloaded from
-// your website). Here's small breakdown:
-//
-// | Platform      | Distribution method           | Auto updating solution |
-// | ------------- | ----------------------------- | ---------------------- |
-// | @ref windows  | Installer/exe                 | @ref updater           |
-// | @ref windows  | Microsoft Store (used rarely) | Microsoft Store        |
-// | @ref linux    | Portables                     | @ref updater           |
-// | @ref linux    | Flatpak                       | Flathub                |
-// | @ref macos    | DMG (*.app)                   | -                      |
-// | @ref macos    | Apple App Store               | Apple App Store        |
-// | @ref android  | APK                           | Google Play Store      |
-// | @ref ios      | IPA                           | Apple App Store        |
-//
-// @note
-// "Portable" means that you distribute your app as a single executable file (i.e., a single file with all dependencies
-// packed into it), usually not requiring to "install" it to the system.
-//
-// `aui.updater` module expects your program to be installed to user's directory (i.e., updating does not require admin
-// privileges). If that's not your case, you'll need to update your @ref INNOSETUP "installer configuration" to install
-// to user's directory (i.e., in `AppData`).
-//
-// @note
-// Check out our @ref example_app_template for a GitHub-hosted app template with auto update implemented.
-//
-// # Supported platforms
-// `aui::updater` supports the following platforms:
-// - **Windows** - @ref PORTABLE_WINDOWS "portables" only, installers to user's directory only (@ref INNOSETUP)
-// - **Linux** - portables only
-=======
->>>>>>> dc955bf1
 //
 // ## Getting started
 //
