/**
 * =====================================================================================================================
 * Copyright (c) 2021 Alex2772
 *
 * Permission is hereby granted, free of charge, to any person obtaining a copy of this software and associated
 * documentation files (the "Software"), to deal in the Software without restriction, including without limitation the
 * rights to use, copy, modify, merge, publish, distribute, sublicense, and/or sell copies of the Software, and to
 * permit persons to whom the Software is furnished to do so, subject to the following conditions:
 * 
 * The above copyright notice and this permission notice shall be included in all copies or substantial portions of the
 * Software.
 *
 * THE SOFTWARE IS PROVIDED "AS IS", WITHOUT WARRANTY OF ANY KIND, EXPRESS OR IMPLIED, INCLUDING BUT NOT LIMITED TO THE
 * WARRANTIES OF MERCHANTABILITY, FITNESS FOR A PARTICULAR PURPOSE AND NONINFRINGEMENT. IN NO EVENT SHALL THE AUTHORS OR
 * COPYRIGHT HOLDERS BE LIABLE FOR ANY CLAIM, DAMAGES OR OTHER LIABILITY, WHETHER IN AN ACTION OF CONTRACT, TORT OR
 * OTHERWISE, ARISING FROM, OUT OF OR IN CONNECTION WITH THE SOFTWARE OR THE USE OR OTHER DEALINGS IN THE SOFTWARE.
 
 * Original code located at https://github.com/aui-framework/aui
 * =====================================================================================================================
 */

#pragma once

#include <AUI/IO/IOutputStream.h>
#include "AUI/Common/SharedPtr.h"
#include "AUI/IO/IInputStream.h"
#include "AJson.h"
#include "AUI/Common/AByteBufferView.h"
#include <AUI/Traits/arrays.h>
#include <AUI/Common/AUuid.h>
#include <AUI/Common/AMap.h>
#include <AUI/Json/AJson.h>
#include <AUI/Json/Exception.h>
#include <variant>

class AJson;
namespace aui::impl {
    using JsonObject = AMap<AString, AJson>;
    using JsonArray = AVector<AJson>;
    using JsonVariant = std::variant<std::nullopt_t, std::nullptr_t, int, float, bool, AString, aui::impl::JsonArray, aui::impl::JsonObject>;
}

class AJson: public aui::impl::JsonVariant {
private:

    template<typename T>
    [[nodiscard]]
    bool is() const noexcept {
        return std::holds_alternative<T>(*this);
    }
    template<typename T>
    [[nodiscard]]
    T& as() {
        if (isEmpty()) {
            *this = T();
        }
        try {
            return std::get<T>(*this);
        } catch (...) {
            throw AJsonTypeMismatchException("not a " + AClass<T>::name());
        }
    }

    template<typename T>
    [[nodiscard]]
    const T& as() const {
        try {
            return std::get<T>(*this);
        } catch (...) {
            if constexpr(std::is_same_v<T, aui::impl::JsonObject>) {
                throw AJsonTypeMismatchException("not an object");
            } else if constexpr(std::is_same_v<T, aui::impl::JsonArray>) {
                throw AJsonTypeMismatchException("not an array");
            } else {
                throw AJsonTypeMismatchException("not a " + AClass<T>::name());
            }
        }
    }
public:
    using aui::impl::JsonVariant::variant;

    using Array = aui::impl::JsonArray;
    using Object = aui::impl::JsonObject;

    AJson(std::initializer_list<std::pair<const AString, AJson>> elems): aui::impl::JsonVariant(aui::impl::JsonObject(std::move(elems))) {

    }

    AJson(const char* name): aui::impl::JsonVariant(AString(name)) {}
    AJson(const AJson& json) = default;
    AJson(AJson&&) noexcept = default;
    AJson& operator=(const AJson&) = default;
    AJson& operator=(AJson&&) noexcept = default;

    AJson() noexcept: aui::impl::JsonVariant(std::nullopt) {}

    [[nodiscard]]
    bool isInt() const noexcept {
        return is<int>();
    }

    [[nodiscard]]
    bool isEmpty() const noexcept {
        return is<std::nullopt_t>();
    }

    [[nodiscard]]
    bool isNumber() const noexcept {
        return isInt() || is<float>();
    }

    [[nodiscard]]
    bool isBool() const noexcept {
        return is<bool>();
    }

    [[nodiscard]]
    bool isNull() const noexcept {
        return is<std::nullptr_t>();
    }

    [[nodiscard]]
    bool isString() const noexcept {
        return is<AString>();
    }

    [[nodiscard]]
    bool isArray() const noexcept {
        return is<aui::impl::JsonArray>();
    }

    [[nodiscard]]
    bool isObject() const noexcept {
        return is<aui::impl::JsonObject>();
    }

    [[nodiscard]]
    int asInt() const {
        return as<int>();
    }

    [[nodiscard]]
    float asNumber() const {
        try {
            try {
                return std::get<float>(*this);
            } catch (...) {
                return float(std::get<int>(*this));
            }
        } catch (...) {
            throw AJsonTypeMismatchException("not a number");
        }
    }

    [[nodiscard]]
    bool asBool() const {
        return as<bool>();
    }

    [[nodiscard]]
    const AString& asString() const {
        return as<AString>();
    }

    [[nodiscard]]
    const aui::impl::JsonArray& asArray() const {
        return as<aui::impl::JsonArray>();
    }

    [[nodiscard]]
    const aui::impl::JsonObject& asObject() const {
        return as<aui::impl::JsonObject>();
    }


    [[nodiscard]]
    aui::impl::JsonArray& asArray() {
        return as<aui::impl::JsonArray>();
    }

    [[nodiscard]]
    aui::impl::JsonObject& asObject() {
        return as<Object>();
    }

    [[nodiscard]]
    bool contains(const AString& mapKey) const {
        return as<Object>().contains(mapKey);
    }

    AJson& operator[](const AString& mapKey) {
        return as<Object>()[mapKey];
    }

    const AJson& operator[](const AString& mapKey) const {
        return const_cast<AJson&>(*this)[mapKey];
    }


    AJson& operator[](int arrayIndex) {
        return as<Array>()[arrayIndex];
    }

    const AJson& operator[](int arrayIndex) const {
        return const_cast<AJson&>(*this)[arrayIndex];
    }

    void push_back(AJson elem) {
        asArray().push_back(std::move(elem));
    }

    [[nodiscard]] static API_AUI_JSON AString toString(const AJson& json);
    [[nodiscard]] static API_AUI_JSON AJson fromString(const AString& json);
<<<<<<< HEAD
    [[nodiscard]] static API_AUI_JSON AJson fromStream(aui::no_escape<IInputStream> input);
=======
    [[nodiscard]] static AJson fromStream(aui::no_escape<IInputStream> stream) {
        return aui::deserialize<AJson>(stream);
    }
>>>>>>> 127bd2dc
    [[nodiscard]] static API_AUI_JSON AJson fromBuffer(AByteBufferView buffer);
};


#include <AUI/Json/Conversion.h>
#include <AUI/Json/Serialization.h><|MERGE_RESOLUTION|>--- conflicted
+++ resolved
@@ -211,13 +211,9 @@
 
     [[nodiscard]] static API_AUI_JSON AString toString(const AJson& json);
     [[nodiscard]] static API_AUI_JSON AJson fromString(const AString& json);
-<<<<<<< HEAD
-    [[nodiscard]] static API_AUI_JSON AJson fromStream(aui::no_escape<IInputStream> input);
-=======
     [[nodiscard]] static AJson fromStream(aui::no_escape<IInputStream> stream) {
         return aui::deserialize<AJson>(stream);
     }
->>>>>>> 127bd2dc
     [[nodiscard]] static API_AUI_JSON AJson fromBuffer(AByteBufferView buffer);
 };
 
